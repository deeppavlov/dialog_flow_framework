--- conflicted
+++ resolved
@@ -41,11 +41,7 @@
 
       - name: clean environment
         run: |
-<<<<<<< HEAD
-          export backup_files=( tests tutorials utils .env_file makefile .coveragerc )
-=======
-          export backup_files=( tests tutorials .env_file makefile .coveragerc pytest.ini docs )
->>>>>>> feb4fc14
+          export backup_files=( tests tutorials utils .env_file makefile .coveragerc pytest.ini docs )
           mkdir /tmp/backup
           for i in "${backup_files[@]}" ; do mv "$i"  /tmp/backup ; done
           rm -rf ..?* .[!.]* *
