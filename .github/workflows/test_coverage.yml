--- conflicted
+++ resolved
@@ -39,34 +39,7 @@
         python-version: ["3.7", "3.8", "3.9", "3.10"]
         os: [macOS-latest, windows-latest]
 
-<<<<<<< HEAD
-    runs-on: macOS-latest
-    steps:
-      - uses: actions/checkout@v2
-
-      - name: set up python ${{ matrix.python-version }}
-        uses: actions/setup-python@v2
-        with:
-          python-version: ${{ matrix.python-version }}
-
-      - name: install dependencies
-        run: make venv_test
-        shell: bash
-
-      - name: build coverage file
-        run: make test
-        shell: bash
-
-  windows_test:
-    strategy:
-      fail-fast: false
-      matrix:
-        python-version: ["3.7", "3.8", "3.9", "3.10"]
-
-    runs-on: windows-latest
-=======
     runs-on: ${{ matrix.os }}
->>>>>>> b660b3d5
     steps:
       - uses: actions/checkout@v2
 
