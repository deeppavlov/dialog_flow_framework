--- conflicted
+++ resolved
@@ -41,11 +41,7 @@
 
       - name: clean environment
         run: |
-<<<<<<< HEAD
-          export backup_files=( tests tutorials .env_file .coveragerc scripts pyproject.toml )
-=======
-          export backup_files=( tests tutorials .env_file makefile .coveragerc pytest.ini docs )
->>>>>>> feb4fc14
+          export backup_files=( tests tutorials .env_file .coveragerc scripts pyproject.toml pytest.ini docs )
           mkdir /tmp/backup
           for i in "${backup_files[@]}" ; do mv "$i"  /tmp/backup ; done
           rm -rf ..?* .[!.]* *
@@ -54,10 +50,6 @@
 
       - name: run tests
         run: |
-<<<<<<< HEAD
-          # poetry run doesn't work without dff for some reason
+          # poetry run doesn't work without dff for some reason + TEST_ALLOW_SKIP=telegram
           source <(cat .env_file | sed 's/=/=/' | sed 's/^/export /')
-          pytest --cov-fail-under=95 --cov-report html --cov-report term --cov=dff tests/
-=======
-          make test TEST_ALLOW_SKIP=telegram
->>>>>>> feb4fc14
+          pydantic run test