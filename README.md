--- conflicted
+++ resolved
@@ -75,21 +75,10 @@
 
 
 # handler requests
-<<<<<<< HEAD
 def turn_handler(in_request: Message, pipeline: Pipeline) -> Tuple[Message, Context]:
-    # pass the next request of user into pipeline and it returns updated context with actor response
+    # Pass the next request of user into pipeline and it returns updated context with actor response
     ctx = pipeline(in_request, 0)
-    # get last actor response from the context
-=======
-def turn_handler(in_request: Message, ctx: Union[Context, dict], actor: Actor):
-    # Context.cast - gets an object type of [Context, str, dict] returns an object type of Context
-    ctx = Context.cast(ctx)
-    # Add in current context a next request of user
-    ctx.add_request(in_request)
-    # Pass the context into actor and it returns updated context with actor response
-    ctx = actor(ctx)
     # Get last actor response from the context
->>>>>>> fcb6096b
     out_response = ctx.last_response
     # The next condition branching needs for testing
     return out_response, ctx
@@ -139,24 +128,19 @@
 ## Basic example
 
 ```python
-from dff.script import Context, Actor
+from dff.script import Context
+from dff.pipeline import Pipeline
 from dff.context_storages import SQLContextStorage
 from .script import some_df_script
 
 db = SQLContextStorage("postgresql+asyncpg://user:password@host:port/dbname")
 
-actor = Actor(some_df_script, start_label=("root", "start"), fallback_label=("root", "fallback"))
+pipeline = Pipeline.from_script(some_df_script, start_label=("root", "start"), fallback_label=("root", "fallback"))
 
 
 def handle_request(request):
     user_id = request.args["user_id"]
-    if user_id not in db:
-        context = Context(id=user_id)
-    else:
-        context = db[user_id]
-    new_context = actor(context)
-    db[user_id] = new_context
-    assert user_id in db
+    new_context = pipeline(request, user_id)
     return new_context.last_response
 
 ```
