# Dialog Flow Framework

[![Documentation Status](https://github.com/deeppavlov/dialog_flow_framework/workflows/build_and_publish_docs/badge.svg)](https://deeppavlov.github.io/dialog_flow_framework)
[![Codestyle](https://github.com/deeppavlov/dialog_flow_framework/workflows/codestyle/badge.svg)](https://github.com/deeppavlov/dialog_flow_framework/actions/workflows/codestyle.yml)
[![Tests](https://github.com/deeppavlov/dialog_flow_framework/workflows/test_coverage/badge.svg)](https://github.com/deeppavlov/dialog_flow_framework/actions/workflows/test_coverage.yml)
[![License Apache 2.0](https://img.shields.io/badge/license-Apache%202.0-blue.svg)](https://github.com/deeppavlov/dialog_flow_framework/blob/master/LICENSE)
![Python 3.8, 3.9, 3.10, 3.11](https://img.shields.io/badge/python-3.8%20%7C%203.9%20%7C%203.10%20%7C%203.11-green.svg)
[![PyPI](https://img.shields.io/pypi/v/dff)](https://pypi.org/project/dff/)
[![Downloads](https://pepy.tech/badge/dff)](https://pepy.tech/project/dff)

The Dialog Flow Framework (DFF) allows you to develop conversational services.
DFF offers a specialized domain-specific language (DSL) for quickly writing dialogs in pure Python. The service is created by defining a special dialog graph that determines the behavior of the dialog agent. The latter is then leveraged in the DFF pipeline.
You can use the framework in various services such as social networks, call centers, websites, personal assistants, etc.

## Why choose DFF

* Written in pure Python, the framework is easily accessible for both beginners and experienced developers.
* For the same reason, all the abstractions used in DFF can be easily customized and extended using regular language synthax.
* DFF offers easy and straightforward tools for state management which is as easy as setting values of a Python dictionary.
* The framework is being actively maintained and thoroughly tested. The team is open to suggestions and quickly reacts to bug reports.

# Quick Start
## Installation

DFF can be installed via pip:

```bash
pip install dff
```

The above command will set the minimum dependencies to start working with DFF. 
The installation process allows the user to choose from different packages based on their dependencies, which are:
```bash
<<<<<<< HEAD
pip install dff  # minimal dependencies (by default)
=======
>>>>>>> 16aa9ae6
pip install dff[json]  # dependencies for using JSON
pip install dff[pickle] # dependencies for using Pickle
pip install dff[redis]  # dependencies for using Redis
pip install dff[mongodb]  # dependencies for using MongoDB
pip install dff[mysql]  # dependencies for using MySQL
pip install dff[postgresql]  # dependencies for using PostgreSQL
pip install dff[sqlite]  # dependencies for using SQLite
pip install dff[ydb]  # dependencies for using Yandex Database
pip install dff[telegram]  # dependencies for using Telegram
pip install dff[benchmark]  # dependencies for benchmarking
```

For example, if you are going to use one of the database backends,
you can specify the corresponding requirements yourself. Multiple dependencies can be installed at once, e.g.
```bash
pip install dff[postgresql, mysql]
```

## Basic example

The following code snippet builds a simplistic chat bot that replies with messages
``Hi!`` and ``OK`` depending on user input, which only takes a few lines of code.
All the abstractions used in this example are thoroughly explained in the dedicated
[user guide](https://deeppavlov.github.io/dialog_flow_framework/user_guides/basic_conceptions.html).

```python
from dff.script import GLOBAL, TRANSITIONS, RESPONSE, Message
from dff.pipeline import Pipeline
import dff.script.conditions.std_conditions as cnd

# create a dialog script
script = {
    GLOBAL: {
        TRANSITIONS: {
            ("flow", "node_hi"): cnd.exact_match(Message(text="Hi")),
            ("flow", "node_ok"): cnd.true()
        }
    },
    "flow": {
        "node_hi": {RESPONSE: Message(text="Hi!")},
        "node_ok": {RESPONSE: Message(text="OK")},
    },
}

# init pipeline
pipeline = Pipeline.from_script(script, start_label=("flow", "node_hi"))


def turn_handler(in_request: Message, pipeline: Pipeline) -> Message:
    # Pass user request into pipeline and get dialog context (message history)
    # The pipeline will automatically choose the correct response using script
    ctx = pipeline(in_request, 0)
    # Get last response from the context
    out_response = ctx.last_response
    return out_response


while True:
    in_request = input("Your message: ")
    out_response = turn_handler(Message(text=in_request), pipeline)
    print("Response: ", out_response.text)
```

When you run this code, you get similar output:
```
Your message: hi
Response:  OK
Your message: Hi
Response:  Hi!
Your message: ok
Response:  OK
Your message: ok
Response:  OK
```

More advanced examples are available as a part of documentation:
[tutorials](https://deeppavlov.github.io/dialog_flow_framework/tutorials.html).

## Further steps

To further explore the API of the framework, you can make use of the [detailed documentation](https://deeppavlov.github.io/dialog_flow_framework/index.html). 
Broken down into several sections to highlight all the aspects of development with DFF,
the documentation for the library is constantly available online.

# Contributing to the Dialog Flow Framework

We are open to accepting pull requests and bug reports.
Please refer to [CONTRIBUTING.md](https://github.com/deeppavlov/dialog_flow_framework/blob/master/CONTRIBUTING.md).

# License

DFF is distributed under the terms of the [Apache License 2.0](https://github.com/deeppavlov/dialog_flow_framework/blob/master/LICENSE).<|MERGE_RESOLUTION|>--- conflicted
+++ resolved
@@ -31,10 +31,6 @@
 The above command will set the minimum dependencies to start working with DFF. 
 The installation process allows the user to choose from different packages based on their dependencies, which are:
 ```bash
-<<<<<<< HEAD
-pip install dff  # minimal dependencies (by default)
-=======
->>>>>>> 16aa9ae6
 pip install dff[json]  # dependencies for using JSON
 pip install dff[pickle] # dependencies for using Pickle
 pip install dff[redis]  # dependencies for using Redis
