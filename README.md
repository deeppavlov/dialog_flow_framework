--- conflicted
+++ resolved
@@ -120,90 +120,6 @@
 We are open to accepting pull requests and bug reports.
 Please refer to [CONTRIBUTING.md](https://github.com/deeppavlov/dialog_flow_framework/blob/master/CONTRIBUTING.md).
 
-<<<<<<< HEAD
-# Quick Start -- extended_conditions
-## Description
-
-Dialog Flow Extended Conditions allow for integration of various machine learning models for Natural Language Understanding (NLU) into DFF scripting. The former include the language modelling tools provided by `Sklearn`, `Gensim`, and `HuggingFace` as well as cloud-hosted services (`Rasa NLU`, `Google Dialogflow`). 
-
-## Installation
-```bash
-pip install dff[async] # required by RASA and HuggingFace iference API
-pip install dff[dialogflow]
-pip install dff[sklearn]
-pip install dff[gensim]
-pip install dff[huggingface] # for local deployment of hf models
-```
-## Instantiate a model
-
-The library provides a number of wrappers for different model types. All these classes implement a uniform interface.
-
- - `namespace_key` should be used in all types of models to save the annotation results to separate namespaces in the context. 
- - The `model` parameter is set either with the local model instance or with the address of an external annotator.
-
-However, some of the parameters are class-specific.
-
- - The `tokenizer` parameter is only required for Sklearn, Gensim, and HuggingFace models. See the signature of the corresponding classes for more information.
- - `device` parameter is only required for Hugging Face models. Use torch.device("cpu") or torch.device("cuda").
- - `dataset` should be passed to all cosine matchers, so that they have a pre-defined set of labels and examples, against which user utterances will be compared.
-
-Using the library, you can deploy models locally.
-
-```python
-hf_model = HFClassifier(
-    model=model,
-    tokenizer=tokenizer,
-    device=torch.device("cpu")
-    namespace_key="HF"
-)
-```
-
-Another option is to employ remotely hosted annotators. For instance, you can connect to a running RASA service for NLU annotations.
-
-```python
-rasa_model = RasaModel(
-    model="http://my-rasa-server",
-    namespace_key="rasa",
-)
-```
-
-## Use the Model class in your Script graph
-
-Annotation should be performed at the `PRE_TRANSITION_PROCESSING` step.
-
-```python
-script = {
-    GLOBAL: {
-        PRE_TRANSITION_PROCESSING: {
-            "get_intents_from_rasa": rasa_model 
-        }
-    }
-}
-```
-
-Extracted values can be accessed by all functions that use the `Context` object.
-We provide several such functions that can be leveraged as transition conditions.
-
-```python
-from df_extended_conditions.conditions import has_cls_label
-
-script = {
-    "root": {
-        "start": {
-            TRANSITIONS: {
-                ("next_flow", "next_node"): has_cls_label("user_happy", threshold=0.9, namespace="some_model")
-            }
-        }
-    },
-    ...
-}
-```
-
-To get more advanced examples, take a look at [examples](https://github.com/deeppavlov/dialog_flow_framework/tree/dev/examples) on GitHub.
-
-# Contributing to the Dialog Flow Framework
-=======
 # License
->>>>>>> 16aa9ae6
 
 DFF is distributed under the terms of the [Apache License 2.0](https://github.com/deeppavlov/dialog_flow_framework/blob/master/LICENSE).