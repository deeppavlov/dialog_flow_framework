"""
JSON
----
The JSON module provides a json-based version of the :py:class:`.DBContextStorage` class.
This class is used to store and retrieve context data in a JSON. It allows the DFF to easily
store and retrieve context data.
"""
import asyncio
from datetime import datetime
from pathlib import Path
from base64 import encodebytes, decodebytes
from typing import Any, List, Set, Tuple, Dict, Optional

from pydantic import BaseModel, ConfigDict

from .serializer import DefaultSerializer
from .context_schema import ContextSchema, ExtraFields
from .database import DBContextStorage, threadsafe_method, cast_key_to_string

try:
    from aiofiles import open
    from aiofiles.os import stat, makedirs
    from aiofiles.ospath import isfile

    json_available = True
except ImportError:
    json_available = False


class SerializableStorage(BaseModel):
    model_config = ConfigDict(extra="allow")


class StringSerializer:
    def __init__(self, serializer: Any):
        self._serializer = serializer

    def dumps(self, data: Any, _: Optional[Any] = None) -> str:
        return encodebytes(self._serializer.dumps(data)).decode("utf-8")

    def loads(self, data: str) -> Any:
        return self._serializer.loads(decodebytes(data.encode("utf-8")))


class JSONContextStorage(DBContextStorage):
    """
    Implements :py:class:`.DBContextStorage` with `json` as the storage format.

    :param path: Target file URI. Example: `json://file.json`.
    :param context_schema: Context schema for this storage.
    :param serializer: Serializer that will be used for serializing contexts.
    """

    _CONTEXTS_TABLE = "contexts"
    _LOGS_TABLE = "logs"
    _VALUE_COLUMN = "value"
    _PACKED_COLUMN = "data"

    def __init__(
        self, path: str, context_schema: Optional[ContextSchema] = None, serializer: Any = DefaultSerializer()
    ):
        DBContextStorage.__init__(self, path, context_schema, StringSerializer(serializer))
        self.context_schema.supports_async = False
        file_path = Path(self.path)
        context_file = file_path.with_name(f"{file_path.stem}_{self._CONTEXTS_TABLE}{file_path.suffix}")
        self.context_table = (context_file, SerializableStorage())
        log_file = file_path.with_name(f"{file_path.stem}_{self._LOGS_TABLE}{file_path.suffix}")
        self.log_table = (log_file, SerializableStorage())
        asyncio.run(asyncio.gather(self._load(self.context_table), self._load(self.log_table)))

    @threadsafe_method
    @cast_key_to_string()
    async def del_item_async(self, key: str):
<<<<<<< HEAD
        assert self.context_table[1].model_extra is not None
=======
>>>>>>> 821713c6
        for id in self.context_table[1].model_extra.keys():
            if self.context_table[1].model_extra[id][ExtraFields.storage_key.value] == key:
                self.context_table[1].model_extra[id][ExtraFields.active_ctx.value] = False
        await self._save(self.context_table)

    @threadsafe_method
    @cast_key_to_string()
    async def contains_async(self, key: str) -> bool:
        self.context_table = await self._load(self.context_table)
        return await self._get_last_ctx(key) is not None

    @threadsafe_method
    async def len_async(self) -> int:
        self.context_table = await self._load(self.context_table)
<<<<<<< HEAD
        assert self.context_table[1].model_extra is not None
        return len({v[ExtraFields.storage_key.value] for v in self.context_table[1].model_extra.values() if v[ExtraFields.active_ctx.value]})
=======
        return len(
            {
                v[ExtraFields.storage_key.value]
                for v in self.context_table[1].model_extra.values()
                if v[ExtraFields.active_ctx.value]
            }
        )
>>>>>>> 821713c6

    @threadsafe_method
    async def clear_async(self, prune_history: bool = False):
        assert self.context_table[1].model_extra is not None
        assert self.log_table[1].model_extra is not None
        if prune_history:
            self.context_table[1].model_extra.clear()
            self.log_table[1].model_extra.clear()
            await self._save(self.log_table)
        else:
            for key in self.context_table[1].model_extra.keys():
                self.context_table[1].model_extra[key][ExtraFields.active_ctx.value] = False
        await self._save(self.context_table)

    @threadsafe_method
    async def keys_async(self) -> Set[str]:
        self.context_table = await self._load(self.context_table)
<<<<<<< HEAD
        assert self.context_table[1].model_extra is not None
        return {ctx[ExtraFields.storage_key.value] for ctx in self.context_table[1].model_extra.values() if ctx[ExtraFields.active_ctx.value]}
=======
        return {
            ctx[ExtraFields.storage_key.value]
            for ctx in self.context_table[1].model_extra.values()
            if ctx[ExtraFields.active_ctx.value]
        }
>>>>>>> 821713c6

    async def _save(self, table: Tuple[Path, SerializableStorage]):
        await makedirs(table[0].parent, exist_ok=True)
        async with open(table[0], "w+", encoding="utf-8") as file_stream:
            await file_stream.write(table[1].model_dump_json())

    async def _load(self, table: Tuple[Path, SerializableStorage]) -> Tuple[Path, SerializableStorage]:
        if not await isfile(table[0]) or (await stat(table[0])).st_size == 0:
            storage = SerializableStorage()
            await self._save((table[0], storage))
        else:
            async with open(table[0], "r", encoding="utf-8") as file_stream:
                storage = SerializableStorage.model_validate_json(await file_stream.read())
        return table[0], storage

    async def _get_last_ctx(self, storage_key: str) -> Optional[str]:
<<<<<<< HEAD
        assert self.context_table[1].model_extra is not None
        timed = sorted(self.context_table[1].model_extra.items(), key=lambda v: v[1][ExtraFields.updated_at.value], reverse=True)
=======
        timed = sorted(
            self.context_table[1].model_extra.items(), key=lambda v: v[1][ExtraFields.updated_at.value], reverse=True
        )
>>>>>>> 821713c6
        for key, value in timed:
            if value[ExtraFields.storage_key.value] == storage_key and value[ExtraFields.active_ctx.value]:
                return key
        return None

    async def _read_pac_ctx(self, storage_key: str) -> Tuple[Dict, Optional[str]]:
        self.context_table = await self._load(self.context_table)
        assert self.context_table[1].model_extra is not None
        primary_id = await self._get_last_ctx(storage_key)
        if primary_id is not None:
            return self.serializer.loads(self.context_table[1].model_extra[primary_id][self._PACKED_COLUMN]), primary_id
        else:
            return dict(), None

    async def _read_log_ctx(self, keys_limit: Optional[int], field_name: str, primary_id: str) -> Dict:
        self.log_table = await self._load(self.log_table)
<<<<<<< HEAD
        assert self.log_table[1].model_extra is not None
        key_set = [int(k) for k in sorted(self.log_table[1].model_extra[primary_id][field_name].keys(), reverse=True)]
        keys = key_set if keys_limit is None else key_set[:keys_limit]
        return {k: self.serializer.loads(self.log_table[1].model_extra[primary_id][field_name][str(k)][self._VALUE_COLUMN]) for k in keys}

    async def _write_pac_ctx(self, data: Dict, created: datetime, updated: datetime, storage_key: str, primary_id: str):
        assert self.context_table[1].model_extra is not None
=======
        key_set = [int(k) for k in sorted(self.log_table[1].model_extra[primary_id][field_name].keys(), reverse=True)]
        keys = key_set if keys_limit is None else key_set[:keys_limit]
        return {
            k: self.serializer.loads(self.log_table[1].model_extra[primary_id][field_name][str(k)][self._VALUE_COLUMN])
            for k in keys
        }

    async def _write_pac_ctx(self, data: Dict, created: datetime, updated: datetime, storage_key: str, primary_id: str):
>>>>>>> 821713c6
        self.context_table[1].model_extra[primary_id] = {
            ExtraFields.storage_key.value: storage_key,
            ExtraFields.active_ctx.value: True,
            self._PACKED_COLUMN: self.serializer.dumps(data),
            ExtraFields.created_at.value: created,
            ExtraFields.updated_at.value: updated,
        }
        await self._save(self.context_table)

    async def _write_log_ctx(self, data: List[Tuple[str, int, Dict]], updated: datetime, primary_id: str):
        assert self.log_table[1].model_extra is not None
        for field, key, value in data:
<<<<<<< HEAD
            self.log_table[1].model_extra.setdefault(primary_id, dict()).setdefault(field, dict()).setdefault(key, {
                self._VALUE_COLUMN: self.serializer.dumps(value),
                ExtraFields.updated_at.value: updated,
            })
=======
            self.log_table[1].model_extra.setdefault(primary_id, dict()).setdefault(field, dict()).setdefault(
                key,
                {
                    self._VALUE_COLUMN: self.serializer.dumps(value),
                    ExtraFields.updated_at.value: updated,
                },
            )
>>>>>>> 821713c6
        await self._save(self.log_table)<|MERGE_RESOLUTION|>--- conflicted
+++ resolved
@@ -71,10 +71,6 @@
     @threadsafe_method
     @cast_key_to_string()
     async def del_item_async(self, key: str):
-<<<<<<< HEAD
-        assert self.context_table[1].model_extra is not None
-=======
->>>>>>> 821713c6
         for id in self.context_table[1].model_extra.keys():
             if self.context_table[1].model_extra[id][ExtraFields.storage_key.value] == key:
                 self.context_table[1].model_extra[id][ExtraFields.active_ctx.value] = False
@@ -89,10 +85,6 @@
     @threadsafe_method
     async def len_async(self) -> int:
         self.context_table = await self._load(self.context_table)
-<<<<<<< HEAD
-        assert self.context_table[1].model_extra is not None
-        return len({v[ExtraFields.storage_key.value] for v in self.context_table[1].model_extra.values() if v[ExtraFields.active_ctx.value]})
-=======
         return len(
             {
                 v[ExtraFields.storage_key.value]
@@ -100,7 +92,6 @@
                 if v[ExtraFields.active_ctx.value]
             }
         )
->>>>>>> 821713c6
 
     @threadsafe_method
     async def clear_async(self, prune_history: bool = False):
@@ -118,16 +109,11 @@
     @threadsafe_method
     async def keys_async(self) -> Set[str]:
         self.context_table = await self._load(self.context_table)
-<<<<<<< HEAD
-        assert self.context_table[1].model_extra is not None
-        return {ctx[ExtraFields.storage_key.value] for ctx in self.context_table[1].model_extra.values() if ctx[ExtraFields.active_ctx.value]}
-=======
         return {
             ctx[ExtraFields.storage_key.value]
             for ctx in self.context_table[1].model_extra.values()
             if ctx[ExtraFields.active_ctx.value]
         }
->>>>>>> 821713c6
 
     async def _save(self, table: Tuple[Path, SerializableStorage]):
         await makedirs(table[0].parent, exist_ok=True)
@@ -144,14 +130,9 @@
         return table[0], storage
 
     async def _get_last_ctx(self, storage_key: str) -> Optional[str]:
-<<<<<<< HEAD
-        assert self.context_table[1].model_extra is not None
-        timed = sorted(self.context_table[1].model_extra.items(), key=lambda v: v[1][ExtraFields.updated_at.value], reverse=True)
-=======
         timed = sorted(
             self.context_table[1].model_extra.items(), key=lambda v: v[1][ExtraFields.updated_at.value], reverse=True
         )
->>>>>>> 821713c6
         for key, value in timed:
             if value[ExtraFields.storage_key.value] == storage_key and value[ExtraFields.active_ctx.value]:
                 return key
@@ -168,15 +149,6 @@
 
     async def _read_log_ctx(self, keys_limit: Optional[int], field_name: str, primary_id: str) -> Dict:
         self.log_table = await self._load(self.log_table)
-<<<<<<< HEAD
-        assert self.log_table[1].model_extra is not None
-        key_set = [int(k) for k in sorted(self.log_table[1].model_extra[primary_id][field_name].keys(), reverse=True)]
-        keys = key_set if keys_limit is None else key_set[:keys_limit]
-        return {k: self.serializer.loads(self.log_table[1].model_extra[primary_id][field_name][str(k)][self._VALUE_COLUMN]) for k in keys}
-
-    async def _write_pac_ctx(self, data: Dict, created: datetime, updated: datetime, storage_key: str, primary_id: str):
-        assert self.context_table[1].model_extra is not None
-=======
         key_set = [int(k) for k in sorted(self.log_table[1].model_extra[primary_id][field_name].keys(), reverse=True)]
         keys = key_set if keys_limit is None else key_set[:keys_limit]
         return {
@@ -185,7 +157,6 @@
         }
 
     async def _write_pac_ctx(self, data: Dict, created: datetime, updated: datetime, storage_key: str, primary_id: str):
->>>>>>> 821713c6
         self.context_table[1].model_extra[primary_id] = {
             ExtraFields.storage_key.value: storage_key,
             ExtraFields.active_ctx.value: True,
@@ -198,12 +169,6 @@
     async def _write_log_ctx(self, data: List[Tuple[str, int, Dict]], updated: datetime, primary_id: str):
         assert self.log_table[1].model_extra is not None
         for field, key, value in data:
-<<<<<<< HEAD
-            self.log_table[1].model_extra.setdefault(primary_id, dict()).setdefault(field, dict()).setdefault(key, {
-                self._VALUE_COLUMN: self.serializer.dumps(value),
-                ExtraFields.updated_at.value: updated,
-            })
-=======
             self.log_table[1].model_extra.setdefault(primary_id, dict()).setdefault(field, dict()).setdefault(
                 key,
                 {
@@ -211,5 +176,4 @@
                     ExtraFields.updated_at.value: updated,
                 },
             )
->>>>>>> 821713c6
         await self._save(self.log_table)