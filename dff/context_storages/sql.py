--- conflicted
+++ resolved
@@ -1,16 +1,8 @@
 """
-<<<<<<< HEAD
-sql
----------------------------
-| Provides the SQL-based version of the :py:class:`.DBContextStorage`.
-| You can choose the backend option of your liking from mysql, postgresql, or sqlite.
-
-=======
 SQL
 ---
-Provides the sql-based version of the :py:class:`.DBContextStorage`.
+Provides the SQL-based version of the :py:class:`.DBContextStorage`.
 You can choose the backend option of your liking from MySQL, PostgreSQL, or SQLite.
->>>>>>> e64da997
 """
 import asyncio
 import importlib
@@ -76,16 +68,8 @@
 
 class SQLContextStorage(DBContextStorage):
     """
-<<<<<<< HEAD
     | SQL-based version of the :py:class:`.DBContextStorage`.
     | Compatible with MySQL, Postgresql, Sqlite.
-
-    Parameters
-    -----------
-=======
-    Sql-based version of the :py:class:`.DBContextStorage`.
-    Compatible with MySQL, PostgreSQL, SQLite.
->>>>>>> e64da997
 
     :param path: Standard sqlalchemy URI string.
         When using sqlite backend in Windows, keep in mind that you have to use double backslashes '\\'
