"""
Yandex DB
---------
Provides the version of the :py:class:`.DBContextStorage` for Yandex DataBase.
"""
import os
from typing import Any
from urllib.parse import urlsplit


from dff.script import Context

from .database import DBContextStorage, threadsafe_method
from .protocol import get_protocol_install_suggestion

try:
    import ydb

    ydb_available = True
except ImportError:
    ydb_available = False


class YDBContextStorage(DBContextStorage):
    """
    | Version of the :py:class:`.DBContextStorage` for YDB.
<<<<<<< HEAD
=======

>>>>>>> e64da997
    :param path: Standard sqlalchemy URI string.
        When using sqlite backend in Windows, keep in mind that you have to use double backslashes '\\'
        instead of forward slashes '/' in the file path.
    :type path: str
    :param table_name: The name of the table to use.
    :type table_name: str
    """

    def __init__(self, path: str, table_name: str = "contexts", timeout=5):
        super(YDBContextStorage, self).__init__(path)
        protocol, netloc, self.database, _, _ = urlsplit(path)
        self.endpoint = "{}://{}".format(protocol, netloc)
        self.table_name = table_name
        if not ydb_available:
            install_suggestion = get_protocol_install_suggestion("grpc")
            raise ImportError("`ydb` package is missing.\n" + install_suggestion)

        self.driver = ydb.Driver(endpoint=self.endpoint, database=self.database)
        self.driver.wait(timeout=timeout, fail_fast=True)

        self.pool = ydb.SessionPool(self.driver)

        if not self._is_table_exists(self.pool, self.database, self.table_name):  # create table if it does not exist
            self._create_table(self.pool, self.database, self.table_name)

    async def setitem(self, key: str, value: Context) -> None:

        value = value if isinstance(value, Context) else Context.cast(value)

        def callee(session):
            query = """
                PRAGMA TablePathPrefix("{}");
                DECLARE $queryId AS Utf8;
                DECLARE $queryContext AS Json;
                UPSERT INTO {}
                (
                    id,
                    context
                )
                VALUES
                (
                    $queryId,
                    $queryContext
                );
                """.format(
                self.database, self.table_name
            )
            prepared_query = session.prepare(query)

            session.transaction(ydb.SerializableReadWrite()).execute(
                prepared_query,
                {"$queryId": str(key), "$queryContext": value.json()},
                commit_tx=True,
            )

        return self.pool.retry_operation_sync(callee)

    async def getitem(self, key: str) -> Context:
        def callee(session):
            query = """
                PRAGMA TablePathPrefix("{}");
                DECLARE $queryId AS Utf8;
                SELECT
                    id,
                    context
                FROM {}
                WHERE id = $queryId;
                """.format(
                self.database, self.table_name
            )
            prepared_query = session.prepare(query)

            result_sets = session.transaction(ydb.SerializableReadWrite()).execute(
                prepared_query,
                {
                    "$queryId": str(key),
                },
                commit_tx=True,
            )
            if result_sets[0].rows:
                return Context.cast(result_sets[0].rows[0].context)
            else:
                raise KeyError

        return self.pool.retry_operation_sync(callee)

    async def delitem(self, key: str) -> None:
        def callee(session):
            query = """
                PRAGMA TablePathPrefix("{}");
                DECLARE $queryId AS Utf8;
                DELETE
                FROM {}
                WHERE
                    id = $queryId
                ;
                """.format(
                self.database, self.table_name
            )
            prepared_query = session.prepare(query)

            session.transaction(ydb.SerializableReadWrite()).execute(
                prepared_query,
                {"$queryId": str(key)},
                commit_tx=True,
            )

        return self.pool.retry_operation_sync(callee)

    async def contains(self, key: str) -> bool:
        def callee(session):
            # new transaction in serializable read write mode
            # if query successfully completed you will get result sets.
            # otherwise exception will be raised
            query = """
                PRAGMA TablePathPrefix("{}");
                DECLARE $queryId AS Utf8;
                SELECT
                    id,
                    context
                FROM {}
                WHERE id = $queryId;
                """.format(
                self.database, self.table_name
            )
            prepared_query = session.prepare(query)

            result_sets = session.transaction(ydb.SerializableReadWrite()).execute(
                prepared_query,
                {
                    "$queryId": str(key),
                },
                commit_tx=True,
            )
            return len(result_sets[0].rows) > 0

        return self.pool.retry_operation_sync(callee)

    async def len(self) -> int:
        def callee(session):
            query = """
                PRAGMA TablePathPrefix("{}");
                SELECT
                    COUNT(*) as cnt
                FROM {}
                """.format(
                self.database, self.table_name
            )
            prepared_query = session.prepare(query)

            result_sets = session.transaction(ydb.SerializableReadWrite()).execute(
                prepared_query,
                commit_tx=True,
            )
            return result_sets[0].rows[0].cnt

        return self.pool.retry_operation_sync(callee)

    async def clear_async(self) -> None:
        def callee(session):
            query = """
                PRAGMA TablePathPrefix("{}");
                DECLARE $queryId AS Utf8;
                DELETE
                FROM {}
                ;
                """.format(
                self.database, self.table_name
            )
            prepared_query = session.prepare(query)

            session.transaction(ydb.SerializableReadWrite()).execute(
                prepared_query,
                {},
                commit_tx=True,
            )

        return self.pool.retry_operation_sync(callee)

    def _is_table_exists(self, pool, path, table_name):
        try:

            def callee(session):
                session.describe_table(os.path.join(path, table_name))

            pool.retry_operation_sync(callee)
            return True
        except ydb.SchemeError:
            return False

    def _create_table(self, pool, path, table_name):
        def callee(session):
            session.create_table(
                "/".join([path, table_name]),
                ydb.TableDescription()
                .with_column(ydb.Column("id", ydb.OptionalType(ydb.PrimitiveType.Utf8)))
                .with_column(ydb.Column("context", ydb.OptionalType(ydb.PrimitiveType.Json)))
                .with_primary_key("id"),
            )

        return pool.retry_operation_sync(callee)<|MERGE_RESOLUTION|>--- conflicted
+++ resolved
@@ -4,13 +4,12 @@
 Provides the version of the :py:class:`.DBContextStorage` for Yandex DataBase.
 """
 import os
-from typing import Any
 from urllib.parse import urlsplit
 
 
 from dff.script import Context
 
-from .database import DBContextStorage, threadsafe_method
+from .database import DBContextStorage
 from .protocol import get_protocol_install_suggestion
 
 try:
@@ -24,11 +23,8 @@
 class YDBContextStorage(DBContextStorage):
     """
     | Version of the :py:class:`.DBContextStorage` for YDB.
-<<<<<<< HEAD
-=======
-
->>>>>>> e64da997
-    :param path: Standard sqlalchemy URI string.
+
+        :param path: Standard sqlalchemy URI string.
         When using sqlite backend in Windows, keep in mind that you have to use double backslashes '\\'
         instead of forward slashes '/' in the file path.
     :type path: str
