--- conflicted
+++ resolved
@@ -163,22 +163,9 @@
             return result_sets[0].rows[0].int_id if len(result_sets[0].rows) > 0 else None
 
         async def callee(session):
-<<<<<<< HEAD
             ids = await ids_callee(session)
             if ids is None:
                 return
-=======
-            for table in [
-                field
-                for field in UpdateScheme.ALL_FIELDS
-                if self.update_scheme.fields[field].field_type != FieldType.VALUE
-            ] + [self._CONTEXTS]:
-                query = f"""
-                    PRAGMA TablePathPrefix("{self.database}");
-                    DELETE
-                    FROM {self.table_prefix}_{table};
-                    """
->>>>>>> c497250a
 
             external_ids = [f"$ext_id_{i}" for i in range(len(ids))]
             values = [f"(NULL, {i}, DateTime::FromMicroseconds($created_at), DateTime::FromMicroseconds($updated_at))" for i in external_ids]
