--- conflicted
+++ resolved
@@ -90,14 +90,6 @@
         or before/after each pipeline component.
         They can be used for pipeline statistics collection or other functionality extensions.
         NB! Global wrappers are still wrappers,
-<<<<<<< HEAD
-            they shouldn't be used for much time-consuming tasks (see ../service/wrapper.py).
-        :global_wrapper_type: (required) - GlobalExtraHandlerType indication where the wrapper function should be executed.
-        :wrapper: (required) - wrapper function itself.
-        :whitelist: - a list of services to only add this wrapper to.
-        :blacklist: - a list of services to not add this wrapper to.
-        Returns None.
-=======
         they shouldn't be used for much time-consuming tasks (see ../service/wrapper.py).
 
         :param global_wrapper_type: (required) GlobalWrapperType indication where the wrapper
@@ -106,7 +98,6 @@
         :param whitelist: a list of services to only add this wrapper to.
         :param blacklist: a list of services to not add this wrapper to.
         :return: None
->>>>>>> e2cf3e84
         """
 
         def condition(name: str) -> bool:
