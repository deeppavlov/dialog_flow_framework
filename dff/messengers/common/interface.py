--- conflicted
+++ resolved
@@ -145,16 +145,11 @@
         self._prompt_response: str = prompt_response
         self._descriptor: Optional[TextIO] = out_descriptor
 
-    def _request(self) -> List[Tuple[Any, Any]]:
+    def _request(self) -> List[Tuple[Message, Any]]:
         return [(Message(text=input(self._prompt_request)), self._ctx_id)]
 
-<<<<<<< HEAD
-    def _respond(self, response: List[Context]):
-        print(f"{self._prompt_response}{response[0].last_response.text}", file=self._descriptor)
-=======
     def _respond(self, responses: List[Context]):
-        print(f"{self._prompt_response}{responses[0].last_response}", file=self._descriptor)
->>>>>>> 602fa092
+        print(f"{self._prompt_response}{responses[0].last_response.text}", file=self._descriptor)
 
     async def connect(self, pipeline_runner: PipelineRunnerFunction, **kwargs):
         """
