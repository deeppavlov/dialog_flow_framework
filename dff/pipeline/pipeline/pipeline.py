--- conflicted
+++ resolved
@@ -326,13 +326,9 @@
         """
         return cls(**dictionary)
 
-<<<<<<< HEAD
-    async def _run_pipeline(self, request: Message, ctx_id: Optional[str] = None) -> Context:
-=======
     async def _run_pipeline(
-        self, request: Message, ctx_id: Optional[Hashable] = None, update_ctx_misc: Optional[dict] = None
+        self, request: Message, ctx_id: Optional[str] = None, update_ctx_misc: Optional[dict] = None
     ) -> Context:
->>>>>>> 1dd07359
         """
         Method that should be invoked on user input.
         This method has the same signature as :py:class:`~dff.pipeline.types.PipelineRunnerFunction`.
