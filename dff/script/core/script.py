"""
Script
------
The Script module provides a set of `pydantic` models for representing the dialog graph.
These models are used to define the conversation flow, and to determine the appropriate response based on
the user's input and the current state of the conversation.
"""
# %%

import logging
from typing import Callable, Optional, Any, Dict, Union

from pydantic import BaseModel, field_validator

from .types import LabelType, NodeLabelType, ConditionType, NodeLabel3Type
from .message import Message
from .keywords import Keywords
<<<<<<< HEAD
from .normalization import normalize_response, normalize_condition, normalize_label, validate_call
=======
from .normalization import normalize_condition, normalize_label, validate_call
>>>>>>> 677ee7ae
from typing import ForwardRef

logger = logging.getLogger(__name__)


Pipeline = ForwardRef("Pipeline")
Context = ForwardRef("Context")


class Node(BaseModel, extra="forbid", validate_assignment=True):
    """
    The class for the `Node` object.
    """

    transitions: Dict[NodeLabelType, ConditionType] = {}
    response: Optional[Union[Message, Callable[[Context, Pipeline], Message]]] = None
    pre_transitions_processing: Dict[Any, Callable] = {}
    pre_response_processing: Dict[Any, Callable] = {}
    misc: dict = {}

    @field_validator("transitions", mode="before")
    @classmethod
    @validate_call
    def normalize_transitions(
        cls, transitions: Dict[NodeLabelType, ConditionType]
    ) -> Dict[Union[Callable, NodeLabel3Type], Callable]:
        """
        The function which is used to normalize transitions and returns normalized dict.

        :param transitions: Transitions to normalize.
        :return: Transitions with normalized label and condition.
        """
        transitions = {
            normalize_label(label): normalize_condition(condition) for label, condition in transitions.items()
        }
        return transitions

<<<<<<< HEAD
    def run_response(self, ctx: Context, pipeline: Pipeline, *args, **kwargs) -> Context:
        """
        Executes the normalized response.
        See details in the :py:func:`~normalize_response` function of `normalization.py`.
        """
        response = normalize_response(self.response)
        return response(ctx, pipeline, *args, **kwargs)

=======
>>>>>>> 677ee7ae

class Script(BaseModel, extra="forbid"):
    """
    The class for the `Script` object.
    """

    script: Dict[LabelType, Dict[LabelType, Node]]

    @field_validator("script", mode="before")
    @classmethod
    @validate_call
    def normalize_script(cls, script: Dict[LabelType, Any]) -> Dict[LabelType, Dict[LabelType, Dict[str, Any]]]:
        """
        This function normalizes :py:class:`.Script`: it returns dict where the GLOBAL node is moved
        into the flow with the GLOBAL name. The function returns the structure

        `{GLOBAL: {...NODE...}, ...}` -> `{GLOBAL: {GLOBAL: {...NODE...}}, ...}`.

        :param script: :py:class:`.Script` that describes the dialog scenario.
        :return: Normalized :py:class:`.Script`.
        """
        if isinstance(script, dict):
            if Keywords.GLOBAL in script and all(
                [isinstance(item, Keywords) for item in script[Keywords.GLOBAL].keys()]
            ):
                script[Keywords.GLOBAL] = {Keywords.GLOBAL: script[Keywords.GLOBAL]}
        return script

    def __getitem__(self, key):
        return self.script[key]

    def get(self, key, value=None):
        return self.script.get(key, value)

    def keys(self):
        return self.script.keys()

    def items(self):
        return self.script.items()

    def values(self):
        return self.script.values()

    def __iter__(self):
        return self.script.__iter__()<|MERGE_RESOLUTION|>--- conflicted
+++ resolved
@@ -15,11 +15,7 @@
 from .types import LabelType, NodeLabelType, ConditionType, NodeLabel3Type
 from .message import Message
 from .keywords import Keywords
-<<<<<<< HEAD
-from .normalization import normalize_response, normalize_condition, normalize_label, validate_call
-=======
 from .normalization import normalize_condition, normalize_label, validate_call
->>>>>>> 677ee7ae
 from typing import ForwardRef
 
 logger = logging.getLogger(__name__)
@@ -57,17 +53,6 @@
         }
         return transitions
 
-<<<<<<< HEAD
-    def run_response(self, ctx: Context, pipeline: Pipeline, *args, **kwargs) -> Context:
-        """
-        Executes the normalized response.
-        See details in the :py:func:`~normalize_response` function of `normalization.py`.
-        """
-        response = normalize_response(self.response)
-        return response(ctx, pipeline, *args, **kwargs)
-
-=======
->>>>>>> 677ee7ae
 
 class Script(BaseModel, extra="forbid"):
     """
