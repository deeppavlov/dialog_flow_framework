--- conflicted
+++ resolved
@@ -6,16 +6,12 @@
     restart: unless-stopped
     ports:
       - 3307:3306
-    volumes:
-      - mysql-data:/var/lib/mysql/
   psql:
     env_file: [.env_file]
     image: postgres:latest
     restart: unless-stopped
     ports:
       - 5432:5432
-    volumes:
-      - pg-data:/var/lib/postgresql/data/
   redis:
     env_file: [.env_file]
     image: redis:latest
@@ -48,11 +44,7 @@
       - "8088:8088"
   clickhouse:
     env_file: [.env_file]
-<<<<<<< HEAD
-    image: yandex/clickhouse-server:latest
-=======
     image: clickhouse/clickhouse-server:latest
->>>>>>> e793fc91
     restart: unless-stopped
     ports:
       - '8123:8123'
@@ -69,22 +61,8 @@
       - ./dff/utils/otel/otelcol-config.yml:/etc/otelcol-config.yml
       - ./dff/utils/otel/otelcol-config-extras.yml:/etc/otelcol-config-extras.yml
     ports:
-<<<<<<< HEAD
-      - "4317:4317"          # OTLP over gRPC receiver
-      - "4318:4318"     # OTLP over HTTP receiver
-volumes:
-  mysql-data: &volume-spec
-    name: "mysql-data"
-  ch-data:
-    <<: *volume-spec
-    name: "ch-data"
-  pg-data:
-    <<: *volume-spec
-    name: "pg-data"
-=======
       - "4317:4317"    # OTLP over gRPC receiver
       - "4318:4318"    # OTLP over HTTP receiver
 volumes:
   ch-data:
-    name: "ch-data"
->>>>>>> e793fc91
+    name: "ch-data"