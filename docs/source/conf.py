import os
import sys
import re

# -- Path setup --------------------------------------------------------------

sys.path.append(os.path.abspath("."))
from utils.notebook import insert_installation_cell_into_py_tutorial  # noqa: E402
from utils.generate_tutorials import generate_tutorial_links_for_notebook_creation  # noqa: E402
from utils.regenerate_apiref import regenerate_apiref  # noqa: E402
from utils.pull_release_notes import pull_release_notes_from_github  # noqa: E402

# -- Project information -----------------------------------------------------

project = "DFF"
copyright = "2023, DeepPavlov"
author = "DeepPavlov"

# The full version, including alpha/beta/rc tags
release = "0.3.2"


# -- General configuration ---------------------------------------------------

# Add any Sphinx extension module names here, as strings. They can be
# extensions coming with Sphinx (named 'sphinx.ext.*') or your custom
# ones.

extensions = [
    "sphinx.ext.autodoc",
    "sphinx.ext.autosummary",
    "sphinx.ext.doctest",
    "sphinx.ext.intersphinx",
    "sphinx.ext.todo",
    "sphinx.ext.coverage",
    "sphinx.ext.viewcode",
    "sphinx.ext.mathjax",
    "sphinx.ext.extlinks",
    "sphinxcontrib.katex",
    "sphinx_copybutton",
    "sphinx_favicon",
    "sphinx_autodoc_typehints",
    "nbsphinx",
    "sphinx_gallery.load_style",
    "IPython.sphinxext.ipython_console_highlighting",
]

suppress_warnings = ["image.nonlocal_uri"]
source_suffix = ".rst"
master_doc = "index"

version = re.match(r"^\d\.\d.\d", release).group()
language = "en"

pygments_style = "default"

add_module_names = False


# Add any paths that contain templates here, relative to this directory.
templates_path = ["_templates"]

# List of patterns, relative to source directory, that match files and
# directories to ignore when looking for source files.
# This pattern also affects html_static_path and html_extra_path.
exclude_patterns = ["*.py", "utils/*.py", "**/_*.py"]

html_short_title = "None"

# -- Options for HTML output -------------------------------------------------

sphinx_gallery_conf = {
    "promote_jupyter_magic": True,
}

# The theme to use for HTML and HTML Help pages.  See the documentation for
# a list of builtin themes.
#
html_theme = "pydata_sphinx_theme"

# Add any paths that contain custom static files (such as style sheets) here,
# relative to this directory. They are copied after the builtin static files,
# so a file named "default.css" will overwrite the builtin "default.css".
html_static_path = ["_static"]

html_show_sourcelink = False

autosummary_generate_overwrite = False

# Finding tutorials directories
nbsphinx_custom_formats = {".py": insert_installation_cell_into_py_tutorial()}
nbsphinx_prolog = """
:tutorial_name: {{ env.docname }}
"""

html_context = {
    "github_user": "deeppavlov",
    "github_repo": "dialog_flow_framework",
    "github_version": "dev",
    "doc_path": "docs/source",
}

html_css_files = [
    "css/custom.css",
]

# Theme options
html_theme_options = {
    "header_links_before_dropdown": 7,
    "icon_links": [
        {
            "name": "DeepPavlov Forum",
            "url": "https://forum.deeppavlov.ai",
            "icon": "_static/images/logo-deeppavlov.svg",
            "type": "local",
        },
        {
            "name": "Telegram",
            "url": "https://t.me/DeepPavlovDreamDiscussions",
            "icon": "fa-brands fa-telegram",
            "type": "fontawesome",
        },
        {
            "name": "GitHub",
            "url": "https://github.com/deeppavlov/dialog_flow_framework",
            "icon": "fa-brands fa-github",
            "type": "fontawesome",
        },
    ],
    "secondary_sidebar_items": ["page-toc", "source-links", "example-links"],
}


favicons = [
    {"href": "images/logo-dff.svg"},
]


autodoc_default_options = {"members": True, "undoc-members": False, "private-members": False}


def setup(_):
    generate_tutorial_links_for_notebook_creation(
        [
<<<<<<< HEAD
            "examples/context_storages/*.py",
            "examples/messengers/*.py",
            "examples/pipeline/*.py",
            "examples/script/*.py",
            "examples/utils/*.py",
            "examples/stats/*.py",
=======
            ("tutorials.context_storages", "Context Storages"),
            (
                "tutorials.messengers",
                "Messengers",
                [
                    ("telegram", "Telegram"),
                ],
            ),
            ("tutorials.pipeline", "Pipeline"),
            (
                "tutorials.script",
                "Script",
                [
                    ("core", "Core"),
                    ("responses", "Responses"),
                ],
            ),
            ("tutorials.utils", "Utils"),
>>>>>>> 13921ae9
        ]
    )
    regenerate_apiref(
        [
            ("dff.context_storages", "Context Storages"),
            ("dff.messengers", "Messenger Interfaces"),
            ("dff.pipeline", "Pipeline"),
            ("dff.script", "Script"),
<<<<<<< HEAD
            ("dff.stats", "Stats"),
=======
            ("dff.utils.testing", "Utils"),
>>>>>>> 13921ae9
        ]
    )
    pull_release_notes_from_github()<|MERGE_RESOLUTION|>--- conflicted
+++ resolved
@@ -142,14 +142,6 @@
 def setup(_):
     generate_tutorial_links_for_notebook_creation(
         [
-<<<<<<< HEAD
-            "examples/context_storages/*.py",
-            "examples/messengers/*.py",
-            "examples/pipeline/*.py",
-            "examples/script/*.py",
-            "examples/utils/*.py",
-            "examples/stats/*.py",
-=======
             ("tutorials.context_storages", "Context Storages"),
             (
                 "tutorials.messengers",
@@ -168,7 +160,7 @@
                 ],
             ),
             ("tutorials.utils", "Utils"),
->>>>>>> 13921ae9
+            ("tutorials.stats", "Stats")
         ]
     )
     regenerate_apiref(
@@ -177,11 +169,8 @@
             ("dff.messengers", "Messenger Interfaces"),
             ("dff.pipeline", "Pipeline"),
             ("dff.script", "Script"),
-<<<<<<< HEAD
             ("dff.stats", "Stats"),
-=======
             ("dff.utils.testing", "Utils"),
->>>>>>> 13921ae9
         ]
     )
     pull_release_notes_from_github()