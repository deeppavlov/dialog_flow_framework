--- conflicted
+++ resolved
@@ -186,13 +186,9 @@
             ("dff.messengers", "Messenger Interfaces"),
             ("dff.pipeline", "Pipeline"),
             ("dff.script", "Script"),
-<<<<<<< HEAD
+            ("dff.stats", "Stats"),
             ("dff.utils.testing", "Testing Utils"),
             ("dff.utils.turn_caching", "Caching"),
             ("dff.utils.db_benchmark", "DB Benchmark"),
-=======
-            ("dff.stats", "Stats"),
-            ("dff.utils.testing", "Utils"),
->>>>>>> 9e533e03
         ]
     )