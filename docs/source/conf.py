--- conflicted
+++ resolved
@@ -111,11 +111,7 @@
 
 # Theme options
 html_theme_options = {
-<<<<<<< HEAD
-    "header_links_before_dropdown": 6,
-=======
     "header_links_before_dropdown": 5,
->>>>>>> 72e167f7
     "logo": {
         "alt_text": "DFF logo (simple and nice)",
         "text": "Dialog Flow Framework",
