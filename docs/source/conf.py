# Configuration file for the Sphinx documentation builder.
#
# This file only contains a selection of the most common options. For a full
# list see the documentation:
# https://www.sphinx-doc.org/en/master/usage/configuration.html
import os
import sys

from jupytext import jupytext

# -- Path setup --------------------------------------------------------------

# If extensions (or modules to document with autodoc) are in another directory,
# add these directories to sys.path here. If the directory is relative to the
# documentation root, use os.path.abspath to make it absolute, like shown here.
#
# import os
# import sys
# sys.path.insert(0, os.path.abspath('.'))

<<<<<<< HEAD
sys.path.append(os.path.abspath("."))
from generate_notebook_links import generate_links
=======

from sphinx_gallery.sorting import FileNameSortKey

from dff_sphinx_theme.extras import sphinx_gallery_find_example_and_build_dirs, sphinx_gallery_add_source_dirs_to_path


# TODO: Use this to add all source code dirs:
# sphinx_gallery_add_source_dirs_to_path('../../dff/*/*/')
# But for now it will be:
sphinx_gallery_add_source_dirs_to_path()
>>>>>>> a6edd993


# -- Project information -----------------------------------------------------

project = "Dialog Flow Framework"
copyright = "2021, Denis Kuznetsov"
author = "Denis Kuznetsov"

# The full version, including alpha/beta/rc tags
release = "0.10.1"


# -- General configuration ---------------------------------------------------

# Add any Sphinx extension module names here, as strings. They can be
# extensions coming with Sphinx (named 'sphinx.ext.*') or your custom
# ones.

extensions = [
    "sphinx.ext.autodoc",
    "sphinx.ext.doctest",
    "sphinx.ext.intersphinx",
    "sphinx.ext.todo",
    "sphinx.ext.coverage",
    "sphinx.ext.viewcode",
    "sphinx.ext.mathjax",
    "sphinx.ext.extlinks",
<<<<<<< HEAD
    "sphinxcontrib.katex",
    "sphinx_copybutton",
    "sphinx_autodoc_typehints",
    "nbsphinx",
    "nbsphinx_link",
    "sphinx_gallery.load_style"
=======
    #    "sphinxcontrib.katex",  # TODO: throws an exception for some reason
    "sphinx_copybutton",
    "sphinx_gallery.gen_gallery",
    "sphinx_autodoc_typehints",
>>>>>>> a6edd993
]

suppress_warnings = ["image.nonlocal_uri"]
source_suffix = ".rst"
master_doc = "index"

version = "0.10.1"
language = "en"

pygments_style = "default"


# Add any paths that contain templates here, relative to this directory.
templates_path = ["_templates"]

# List of patterns, relative to source directory, that match files and
# directories to ignore when looking for source files.
# This pattern also affects html_static_path and html_extra_path.
<<<<<<< HEAD
exclude_patterns = ["*.py", "**/_*"]
=======
exclude_patterns = ["**/README.rst"]
>>>>>>> a6edd993

html_short_title = "None"

# -- Options for HTML output -------------------------------------------------

# The theme to use for HTML and HTML Help pages.  See the documentation for
# a list of builtin themes.
#
html_theme = "dff_sphinx_theme"

# Add any paths that contain custom static files (such as style sheets) here,
# relative to this directory. They are copied after the builtin static files,
# so a file named "default.css" will overwrite the builtin "default.css".
html_static_path = []

html_show_sourcelink = False


# Finding examples directories
<<<<<<< HEAD
nbsphinx_custom_formats = {
    '.py': lambda s: jupytext.reads(s, 'py:percent')
=======
# TODO: After all examples will be fixed it shall look like:
# examples, auto_examples = sphinx_gallery_find_example_and_build_dirs('../examples', *glob.glob('../../examples/*/'))
# But for now:
examples, auto_examples = sphinx_gallery_find_example_and_build_dirs(
    "../examples", "../../examples/engine/", "../../examples/pipeline/"
)

sphinx_gallery_conf = {
    "examples_dirs": examples,
    "gallery_dirs": auto_examples,
    "filename_pattern": ".py",
    "reset_argv": lambda _, __: ["-a"],
    "within_subsection_order": FileNameSortKey,
    "ignore_pattern": f"{re.escape(os.sep)}_",
    "line_numbers": True,
>>>>>>> a6edd993
}


# Theme options
html_theme_options = {
    "logo_only": True,
    "tab_intro_dff": "#",
    "tab_intro_addons": "#",
    "tab_intro_designer": "#",
    "tab_get_started": "#",
    "tab_tutorials": "#",
    # Matches ROOT tag, should be ONE PER MODULE, other tabs = other modules (may be relative paths)
    "tab_documentation": "./",
    "tab_ecosystem": "#",
    "tab_about_us": "#",
<<<<<<< HEAD
}


def setup(_):
    generate_links(include=["examples/pipeline/1*.py", "examples/pipeline/_*.py"])
=======
}
>>>>>>> a6edd993
<|MERGE_RESOLUTION|>--- conflicted
+++ resolved
@@ -18,21 +18,8 @@
 # import sys
 # sys.path.insert(0, os.path.abspath('.'))
 
-<<<<<<< HEAD
 sys.path.append(os.path.abspath("."))
 from generate_notebook_links import generate_links
-=======
-
-from sphinx_gallery.sorting import FileNameSortKey
-
-from dff_sphinx_theme.extras import sphinx_gallery_find_example_and_build_dirs, sphinx_gallery_add_source_dirs_to_path
-
-
-# TODO: Use this to add all source code dirs:
-# sphinx_gallery_add_source_dirs_to_path('../../dff/*/*/')
-# But for now it will be:
-sphinx_gallery_add_source_dirs_to_path()
->>>>>>> a6edd993
 
 
 # -- Project information -----------------------------------------------------
@@ -60,19 +47,12 @@
     "sphinx.ext.viewcode",
     "sphinx.ext.mathjax",
     "sphinx.ext.extlinks",
-<<<<<<< HEAD
     "sphinxcontrib.katex",
     "sphinx_copybutton",
     "sphinx_autodoc_typehints",
     "nbsphinx",
     "nbsphinx_link",
     "sphinx_gallery.load_style"
-=======
-    #    "sphinxcontrib.katex",  # TODO: throws an exception for some reason
-    "sphinx_copybutton",
-    "sphinx_gallery.gen_gallery",
-    "sphinx_autodoc_typehints",
->>>>>>> a6edd993
 ]
 
 suppress_warnings = ["image.nonlocal_uri"]
@@ -91,11 +71,7 @@
 # List of patterns, relative to source directory, that match files and
 # directories to ignore when looking for source files.
 # This pattern also affects html_static_path and html_extra_path.
-<<<<<<< HEAD
-exclude_patterns = ["*.py", "**/_*"]
-=======
-exclude_patterns = ["**/README.rst"]
->>>>>>> a6edd993
+exclude_patterns = ['**/README.rst']
 
 html_short_title = "None"
 
@@ -115,26 +91,8 @@
 
 
 # Finding examples directories
-<<<<<<< HEAD
 nbsphinx_custom_formats = {
     '.py': lambda s: jupytext.reads(s, 'py:percent')
-=======
-# TODO: After all examples will be fixed it shall look like:
-# examples, auto_examples = sphinx_gallery_find_example_and_build_dirs('../examples', *glob.glob('../../examples/*/'))
-# But for now:
-examples, auto_examples = sphinx_gallery_find_example_and_build_dirs(
-    "../examples", "../../examples/engine/", "../../examples/pipeline/"
-)
-
-sphinx_gallery_conf = {
-    "examples_dirs": examples,
-    "gallery_dirs": auto_examples,
-    "filename_pattern": ".py",
-    "reset_argv": lambda _, __: ["-a"],
-    "within_subsection_order": FileNameSortKey,
-    "ignore_pattern": f"{re.escape(os.sep)}_",
-    "line_numbers": True,
->>>>>>> a6edd993
 }
 
 
@@ -150,12 +108,8 @@
     "tab_documentation": "./",
     "tab_ecosystem": "#",
     "tab_about_us": "#",
-<<<<<<< HEAD
 }
 
 
 def setup(_):
-    generate_links(include=["examples/pipeline/1*.py", "examples/pipeline/_*.py"])
-=======
-}
->>>>>>> a6edd993
+    generate_links(include=["examples/pipeline/1*.py", "examples/pipeline/_*.py"])