--- conflicted
+++ resolved
@@ -23,7 +23,6 @@
 We show how to plug in the telemetry collection and configure the pre-built
 Superset dashboard shipped with DFF.
 
-<<<<<<< HEAD
 :doc:`User defined functions guide <./user_guides/user_functions>`
 ~~~~~~~~~~~~~~~~~~~~~~~~~~~~~~~~~~~~~~~~~~~~~~~~~~~~~~~~~~~~~~~~~~~
 
@@ -32,24 +31,15 @@
 For each of these functions use cases are defined, execution orser is specified
 and also signature and return value types are highlighted.
 
-=======
 :doc:`Optimization guide <./user_guides/optimization_guide>`
 ~~~~~~~~~~~~~~~~~~~~~~~~~~~~~~~~~~~~~~~~~~~~~~~~~~~~~~~~~~~~
 
 The ``optimization guide`` demonstrates various tools provided by the library
 that you can use to profile your conversational service,
 and to locate and remove performance bottlenecks.
->>>>>>> 16aa9ae6
 
 .. toctree::
    :hidden:
    :glob:
 
-<<<<<<< HEAD
-   user_guides/*
-=======
-   user_guides/basic_conceptions
-   user_guides/context_guide
-   user_guides/superset_guide
-   user_guides/optimization_guide
->>>>>>> 16aa9ae6
+   user_guides/*