import re
import abc
from typing import ClassVar, Literal, Optional

from pydantic import BaseModel

try:
    from jupytext import jupytext
except ImportError:
    jupytext = None


class ReplacePattern(BaseModel, abc.ABC):
    """
    An interface for replace patterns.
    """

    @property
    @abc.abstractmethod
    def pattern(self) -> re.Pattern:
        """
        A regex pattern to replace in a text.
        """
        ...

    @staticmethod
    @abc.abstractmethod
    def replacement_string(matchobj: re.Match) -> str:
        """
        Return a replacement string for a match object.

        :param matchobj: A regex match object.
        :return: A string to replace match with.
        """
        ...

    @classmethod
    def replace(cls, text: str) -> str:
        """
        Replace all instances of `pattern` in `text` with the result of `replacement_string`.

        :param text: A text in which patterns are replaced.
        :return: A string with patterns replaced.
        """
        return re.sub(cls.pattern, cls.replacement_string, text)


class InstallationCell(ReplacePattern):
    """
    Replace installation cells directives.

    Uncomment `# %pip install {}`, add a "quiet" flag, add a comment explaining the cell.
    """

<<<<<<< HEAD
# %% [markdown]
\"\"\"
__Installing dependencies__

The cell below installs dff with dependencies for running tutorials.
To install the minimal version of dff, use `pip install dff`.
To install other options of dff, use `pip install dff[OPTION_NAME1,OPTION_NAME2]`
where OPTION_NAME can be one of the options from EXTRA_DEPENDENCIES.
e.g `pip install dff[ydb, mysql]` installs dff with dependencies for using Yandex Database and MySQL.
EXTRA_DEPENDENCIES can be found
[here](https://github.com/deeppavlov/dialog_flow_framework/blob/dev/README.md#installation).
\"\"\"
=======
    pattern: ClassVar[re.Pattern] = re.compile("\n# %pip install (.*)\n")
>>>>>>> feb4fc14

    @staticmethod
    def replacement_string(matchobj: re.Match) -> str:
        return f"""
# %%
<<<<<<< HEAD
!python3 -m pip install -q dff[tutorials]

{tutorial_text[second_cell:]}
""",
            "py:percent",
        )

    return inner
=======
# installing dependencies
%pip install -q {matchobj.group(1)}
"""


class DocumentationLink(ReplacePattern):
    """
    Replace documentation linking directives.

    Replace strings of the `%doclink({args})` format with corresponding links to local files.

    `args` is a comma-separated string of arguments to pass to the :py:meth:`.DocumentationLink.link_to_doc_page`.

    So, `%doclink(arg1,arg2,arg3)` will be replaced with `link_to_doc_page(arg1, arg2, arg3)`, and
    `%doclink(arg1,arg2)` will be replaced with `link_to_doc_page(arg1, arg2)`.

    USAGE EXAMPLES
    --------------

    [link](%doclink(api,script.core.script))

    [link](%doclink(api,script.core.script,Node))

    [link](%doclink(tutorial,messengers.web_api_interface.4_streamlit_chat))

    [link](%doclink(tutorial,messengers.web_api_interface.4_streamlit_chat,API-configuration))

    [link](%doclink(guide,basic_conceptions))

    [link](%doclink(guide,basic_conceptions,example-conversational-chat-bot))

    """

    pattern: ClassVar[re.Pattern] = re.compile(r"%doclink\((.+?)\)")

    @staticmethod
    def link_to_doc_page(
        page_type: Literal["api", "tutorial", "guide"],
        page: str,
        anchor: Optional[str] = None,
    ):
        """
        Create a link to a documentation page.

        :param page_type:
            Type of the documentation:

                - "api" -- API reference
                - "tutorial" -- Tutorials
                - "guide" -- User guides

        :param page:
            Name of the page without the common prefix.

            So, to link to keywords, pass "script.core.keywords" as page (omitting the "dff" prefix).

            To link to the basic script tutorial, pass "script.core.1_basics" (without the "tutorials" prefix).

            To link to the basic concepts guide, pass "basic_conceptions".
        :param anchor:
            An anchor on the page. (optional)

            For the "api" type, use only the last part of the linked object.

            So, to link to the `CLIMessengerInterface` class, pass "CLIMessengerInterface" only.

            To link to a specific section of a tutorial or a guide, pass an anchor as-is (e.g. "introduction").
        :return:
            A link to the corresponding documentation part.
        """
        if page_type == "api":
            return f"../apiref/dff.{page}.rst" + (f"#dff.{page}.{anchor}" if anchor is not None else "")
        elif page_type == "tutorial":
            return f"../tutorials/tutorials.{page}.py" + (f"#{anchor}" if anchor is not None else "")
        elif page_type == "guide":
            return f"../user_guides/{page}.rst" + (f"#{anchor}" if anchor is not None else "")

    @staticmethod
    def replacement_string(matchobj: re.Match) -> str:
        args = matchobj.group(1).split(",")
        return DocumentationLink.link_to_doc_page(*args)


def apply_replace_patterns(text: str) -> str:
    for cls in (InstallationCell, DocumentationLink):
        text = cls.replace(text)

    return text


def py_percent_to_notebook(text: str):
    if jupytext is None:
        raise ModuleNotFoundError("`doc` dependencies are not installed.")
    return jupytext.reads(apply_replace_patterns(text), "py:percent")
>>>>>>> feb4fc14
<|MERGE_RESOLUTION|>--- conflicted
+++ resolved
@@ -52,37 +52,12 @@
     Uncomment `# %pip install {}`, add a "quiet" flag, add a comment explaining the cell.
     """
 
-<<<<<<< HEAD
-# %% [markdown]
-\"\"\"
-__Installing dependencies__
-
-The cell below installs dff with dependencies for running tutorials.
-To install the minimal version of dff, use `pip install dff`.
-To install other options of dff, use `pip install dff[OPTION_NAME1,OPTION_NAME2]`
-where OPTION_NAME can be one of the options from EXTRA_DEPENDENCIES.
-e.g `pip install dff[ydb, mysql]` installs dff with dependencies for using Yandex Database and MySQL.
-EXTRA_DEPENDENCIES can be found
-[here](https://github.com/deeppavlov/dialog_flow_framework/blob/dev/README.md#installation).
-\"\"\"
-=======
     pattern: ClassVar[re.Pattern] = re.compile("\n# %pip install (.*)\n")
->>>>>>> feb4fc14
 
     @staticmethod
     def replacement_string(matchobj: re.Match) -> str:
         return f"""
 # %%
-<<<<<<< HEAD
-!python3 -m pip install -q dff[tutorials]
-
-{tutorial_text[second_cell:]}
-""",
-            "py:percent",
-        )
-
-    return inner
-=======
 # installing dependencies
 %pip install -q {matchobj.group(1)}
 """
@@ -176,5 +151,4 @@
 def py_percent_to_notebook(text: str):
     if jupytext is None:
         raise ModuleNotFoundError("`doc` dependencies are not installed.")
-    return jupytext.reads(apply_replace_patterns(text), "py:percent")
->>>>>>> feb4fc14
+    return jupytext.reads(apply_replace_patterns(text), "py:percent")