--- conflicted
+++ resolved
@@ -12,19 +12,9 @@
 import logging
 import urllib.request
 
+from dff.script import Context, Actor
 from dff.messengers.common import CLIMessengerInterface
-from dff.script import Context, Actor
-
-<<<<<<< HEAD
 from dff.pipeline import Service, Pipeline, ServiceRuntimeInfo
-from dff.utils.testing import check_happy_path, is_interactive_mode, run_interactive_mode, TOY_SCRIPT, HAPPY_PATH
-=======
-from dff.core.pipeline import (
-    CLIMessengerInterface,
-    Service,
-    Pipeline,
-    ServiceRuntimeInfo,
-)
 from dff.utils.testing.common import (
     check_happy_path,
     is_interactive_mode,
@@ -32,7 +22,6 @@
 )
 
 from dff.utils.testing.toy_script import TOY_SCRIPT, HAPPY_PATH
->>>>>>> a35b08cd
 
 logger = logging.getLogger(__name__)
 
