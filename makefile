SHELL = /bin/bash

PYTHON = python3
VENV_PATH = venv
VERSIONING_FILES = setup.py makefile docs/source/conf.py dff/__init__.py
CURRENT_VERSION = 0.10.1
TEST_COVERAGE_THRESHOLD=93

PATH := $(VENV_PATH)/bin:$(PATH)

help:
	@echo "Thanks for your interest in Dialog Flow Framework!"
	@echo
	@echo "make lint: Run linters"
	@echo "make test: Run basic tests (not testing most integrations)"
	@echo "make test_all: Run ALL tests (slow, closest to CI)"
	@echo "make format: Run code formatters (destructive)"
	@echo "make build_doc: Build Sphinx docs; activate your virtual environment before execution"
	@echo "make pre_commit: Register a git hook to lint the code on each commit"
	@echo "make version_major: increment version major in metadata files 8.8.1 -> 9.0.0"
	@echo "make version_minor: increment version minor in metadata files 9.1.1 -> 9.2.0"
	@echo "make version_patch: increment patch number in metadata files 9.9.1 -> 9.9.2"
	@echo

venv:
	@echo "Start creating virtual environment"
	$(PYTHON) -m venv $(VENV_PATH)
	pip install --upgrade pip
<<<<<<< HEAD
	pip install --use-pep517 -e .[devel_full]
=======
	pip install -e .[devel_full] --use-pep517
>>>>>>> 4ac0ba0d

venv_test:
	@echo "Start creating virtual environment (test)"
	$(PYTHON) -m venv $(VENV_PATH)
	pip install --upgrade pip
<<<<<<< HEAD
	pip install --use-pep517 -e .[test_full]
=======
	pip install -e .[test_full] --use-pep517
>>>>>>> 4ac0ba0d

format: venv
	black --line-length=120 dff/
.PHONY: format

lint: venv
	flake8 --max-line-length 120 dff/
	@set -e && black --line-length=120 --check dff/ || ( \
		echo "================================"; \
		echo "Bad formatting? Run: make format"; \
		echo "================================"; \
		false)
	# TODO: Add mypy testing
	# @mypy dff/
.PHONY: lint

docker_up:
	docker-compose up -d
.PHONY: docker_up

wait_db: docker_up
	while ! docker-compose exec psql pg_isready; do sleep 1; done > /dev/null
	while ! docker-compose exec mysql bash -c 'mysql -u $$MYSQL_USERNAME -p$$MYSQL_PASSWORD -e "select 1;"'; do sleep 1; done &> /dev/null
.PHONY: wait_db

test: venv
	source <(cat .env_file | sed 's/=/=/' | sed 's/^/export /') && pytest --cov-fail-under=$(TEST_COVERAGE_THRESHOLD) --cov-report html --cov-report term --cov=dff tests/
.PHONY: test

test_all: venv wait_db test lint
.PHONY: test_all

doc: venv
	# sphinx-apidoc -e -f -o docs/source/apiref dff
	sphinx-build -M clean docs/source docs/build
	sphinx-build -b html  -W --keep-going docs/source docs/build
.PHONY: doc

pre_commit: venv
	echo -e "#!/bin/sh\n\nmake test_all" > .git/hooks/pre-commit && chmod +x .git/hooks/pre-commit
.PHONY: pre_commit

version_patch: venv
	bump2version --current-version $(CURRENT_VERSION) patch $(VERSIONING_FILES)
.PHONY: version_patch

version_minor: venv
	bump2version --current-version $(CURRENT_VERSION) minor $(VERSIONING_FILES)
.PHONY: version_minor

version_major: venv
	bump2version --current-version $(CURRENT_VERSION) major $(VERSIONING_FILES)
.PHONY: version_major



clean:
	rm -rf $(VENV_PATH)
	rm -rf .pytest_cache
	rm -rf *.egg-info
	rm -rf htmlcov
	rm -f .coverage
	rm -rf docs/build
	rm -rf docs/examples
	rm -rf docs/source/apiref
.PHONY: clean<|MERGE_RESOLUTION|>--- conflicted
+++ resolved
@@ -26,21 +26,13 @@
 	@echo "Start creating virtual environment"
 	$(PYTHON) -m venv $(VENV_PATH)
 	pip install --upgrade pip
-<<<<<<< HEAD
-	pip install --use-pep517 -e .[devel_full]
-=======
 	pip install -e .[devel_full] --use-pep517
->>>>>>> 4ac0ba0d
 
 venv_test:
 	@echo "Start creating virtual environment (test)"
 	$(PYTHON) -m venv $(VENV_PATH)
 	pip install --upgrade pip
-<<<<<<< HEAD
-	pip install --use-pep517 -e .[test_full]
-=======
 	pip install -e .[test_full] --use-pep517
->>>>>>> 4ac0ba0d
 
 format: venv
 	black --line-length=120 dff/
