--- conflicted
+++ resolved
@@ -66,11 +66,7 @@
 .PHONY: test_all
 
 doc: venv clean_docs
-<<<<<<< HEAD
-	sphinx-apidoc -e -f -o docs/source/apiref dff
-=======
-	# sphinx-apidoc -e -E -f -o docs/source/apiref dff
->>>>>>> c9f00b95
+	sphinx-apidoc -e -E -f -o docs/source/apiref dff
 	sphinx-build -M clean docs/source docs/build
 	export DISABLE_INTERACTIVE_MODE=1 && sphinx-build -b html -W --keep-going -j 4 docs/source docs/build
 .PHONY: doc
