--- conflicted
+++ resolved
@@ -122,11 +122,7 @@
         "websockets==11.0.2",
         "locust==2.15",
         "matplotlib",
-<<<<<<< HEAD
-        "streamlit",
-=======
         "streamlit==1.23.1",
->>>>>>> c345b70b
         "pandas",
         "altair",
     ],
