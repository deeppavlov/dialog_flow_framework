--- conflicted
+++ resolved
@@ -27,27 +27,6 @@
 
 
 core = [
-<<<<<<< HEAD
-    "pydantic~=1.10.7",
-    "nest-asyncio~=1.5.6",
-    "typing-extensions~=4.5.0",
-]
-
-async_files_dependencies = [
-    "aiofiles~=23.1.0",
-]
-
-redis_dependencies = [
-    "aioredis~=2.0.1",
-]
-
-mongodb_dependencies = [
-    "motor~=3.1.2",
-]
-
-_sql_dependencies = [
-    "sqlalchemy[asyncio]~=2.0.10",
-=======
     "pydantic",
     "nest-asyncio",
     "typing-extensions",
@@ -67,60 +46,37 @@
 
 _sql_dependencies = [
     "sqlalchemy[asyncio]",
->>>>>>> cf8f4caf
 ]
 
 sqlite_dependencies = merge_req_lists(
     _sql_dependencies,
     [
-<<<<<<< HEAD
-        "aiosqlite~=0.19.0",
-=======
         "aiosqlite",
->>>>>>> cf8f4caf
     ],
 )
 
 mysql_dependencies = merge_req_lists(
     _sql_dependencies,
     [
-<<<<<<< HEAD
-        "asyncmy~=0.2.7",
-        "cryptography~=40.0.2",
-=======
         "asyncmy",
         "cryptography",
->>>>>>> cf8f4caf
     ],
 )
 
 postgresql_dependencies = merge_req_lists(
     _sql_dependencies,
     [
-<<<<<<< HEAD
-        "asyncpg~=0.27.0",
-=======
         "asyncpg",
->>>>>>> cf8f4caf
     ],
 )
 
 ydb_dependencies = [
-<<<<<<< HEAD
-    "ydb~=2.5.0",
-    "six~=1.16.0",
-]
-
-telegram_dependencies = [
-    "pytelegrambotapi~=4.5.1",
-=======
     "ydb",
     "six",
 ]
 
 telegram_dependencies = [
     "pytelegrambotapi",
->>>>>>> cf8f4caf
 ]
 
 full = merge_req_lists(
@@ -136,35 +92,11 @@
 )
 
 requests_requirements = [
-<<<<<<< HEAD
-    "requests~=2.28.2",
-=======
     "requests==2.31.0",
->>>>>>> cf8f4caf
 ]
 
 test_requirements = merge_req_lists(
     [
-<<<<<<< HEAD
-        "pytest~=7.3.1",
-        "pytest-cov~=4.0.0",
-        "pytest-asyncio~=0.14.0",
-        "flake8~=3.9.2",
-        "click~=8.0.4",
-        "black~=20.8b1",
-        "isort~=5.12.0",
-        "flask[async]~=2.2.3",
-        "psutil~=5.9.5",
-        "telethon~=1.28.5",
-        "anyio>=3.6.2",
-        "fastapi>=0.95.1",
-        "idna>=3.4",
-        "sniffio>=1.3.0",
-        "starlette>=0.26.1",
-        "h11>=0.14.0",
-        "uvicorn>=0.21.1",
-        "websockets>=11.0",
-=======
         "pytest==7.3.1",
         "pytest-cov==4.1.0",
         "pytest-asyncio==0.21.0",
@@ -182,7 +114,6 @@
         "uvicorn==0.22.0",
         "websockets==11.0.2",
         "locust==2.15",
->>>>>>> cf8f4caf
     ],
     requests_requirements,
 )
@@ -194,20 +125,6 @@
 
 doc = merge_req_lists(
     [
-<<<<<<< HEAD
-        "sphinx~=5.3.0",
-        "pydata-sphinx-theme~=0.13.3",
-        "sphinxcontrib-apidoc~=0.3.0",
-        "sphinxcontrib-httpdomain~=1.8.0",
-        "sphinxcontrib-katex~=0.9.0",
-        "sphinx-favicon~=1.0.1",
-        "sphinx-copybutton~=0.5.2",
-        "sphinx-gallery~=0.7.0",
-        "sphinx-autodoc-typehints~=1.23.0",
-        "nbsphinx~=0.9.1",
-        "jupytext~=1.14.5",
-        "jupyter~=1.0.0",
-=======
         "sphinx==7.0.1; python_version>'3.8'",
         "sphinx==5.3.0; python_version=='3.7'",
         "pydata-sphinx-theme==0.13.3",
@@ -221,21 +138,11 @@
         "nbsphinx==0.9.1",
         "jupytext==1.14.5",
         "jupyter==1.0.0",
->>>>>>> cf8f4caf
     ],
     requests_requirements,
 )
 
 devel = [
-<<<<<<< HEAD
-    "bump2version~=1.0.1",
-    "build~=0.7.0",
-    "twine~=4.0.0",
-]
-
-mypy_dependencies = [
-    "mypy~=0.950",
-=======
     "bump2version==1.0.1",
     "build==0.10.0",
     "twine==4.0.0",
@@ -243,7 +150,6 @@
 
 mypy_dependencies = [
     "mypy==1.3.0",
->>>>>>> cf8f4caf
 ]
 
 devel_full = merge_req_lists(
