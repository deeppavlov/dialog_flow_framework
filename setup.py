--- conflicted
+++ resolved
@@ -67,11 +67,7 @@
     extras_require={
         "redis": ["redis>=4.1.2"],
         "mongodb": ["pymongo>=4.0.2", "bson>=0.5.10"],
-<<<<<<< HEAD
-        "postgresql": ["sqlalchemy>=1.4.27", "psycopg2>=2.9.2"],
-=======
         "postgresql": ["sqlalchemy>=1.4.27", "psycopg2-binary>=2.9.2"],
->>>>>>> f35529a4
         "mysql": ["sqlalchemy>=1.4.27", "pymysql>=1.0.2", "cryptography-36.0.2"],
         "sqlite": ["sqlalchemy>=1.4.27"]
     },
