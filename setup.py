#!/usr/bin/env python
# -*- coding: utf-8 -*-

import pathlib
from typing import List

from setuptools import setup, find_packages


LOCATION = pathlib.Path(__file__).parent.resolve()


# Get the long description from the README file
readme_file = LOCATION / "README.md"

readme_lines = [line.strip() for line in readme_file.open(encoding="utf-8").readlines()]
description = [line for line in readme_lines if line and not line.startswith("#")][0]
long_description = "\n".join(readme_lines)


def merge_req_lists(*req_lists: List[str]) -> List[str]:
    result: set[str] = set()
    for req_list in req_lists:
        for req in req_list:
            result.add(req)
    return list(result)


core = [
    "pydantic>=2.0.3,<3.0",
    "nest-asyncio",
    "typing-extensions",
]

async_files_dependencies = [
    "aiofiles",
]

redis_dependencies = [
    "redis",
]

mongodb_dependencies = [
    "motor",
]

_sql_dependencies = [
    "sqlalchemy[asyncio]",
]

sqlite_dependencies = merge_req_lists(
    _sql_dependencies,
    [
        "aiosqlite",
    ],
)

mysql_dependencies = merge_req_lists(
    _sql_dependencies,
    [
        "asyncmy",
        "cryptography",
    ],
)

postgresql_dependencies = merge_req_lists(
    _sql_dependencies,
    [
        "asyncpg",
    ],
)

ydb_dependencies = [
    "ydb",
    "six",
]

telegram_dependencies = [
    "pytelegrambotapi",
]

full = merge_req_lists(
    core,
    async_files_dependencies,
    sqlite_dependencies,
    redis_dependencies,
    mongodb_dependencies,
    mysql_dependencies,
    postgresql_dependencies,
    ydb_dependencies,
    telegram_dependencies,
)

requests_requirements = [
    "requests==2.31.0",
]

test_requirements = merge_req_lists(
    [
        "pytest==7.4.0",
        "pytest-cov==4.1.0",
        "pytest-asyncio==0.21.0",
        "pytest_virtualenv==1.7.0",
        "flake8==6.1.0",
        "click==8.1.3",
        "black==23.7.0",
        "isort==5.12.0",
    ],
    requests_requirements,
)

tutorial_dependencies = [
    "flask[async]==2.3.2",
    "psutil==5.9.5",
    "telethon==1.29.1",
    "fastapi==0.101.0",
    "uvicorn==0.23.1",
    "websockets==11.0.2",
    "locust==2.16.1",
    "streamlit==1.25.0",
    "streamlit-chat==0.1.1",
]

tests_full = merge_req_lists(
    full,
    test_requirements,
    tutorial_dependencies,
)

doc = merge_req_lists(
    [
        "sphinx==7.2.2",
        "pydata-sphinx-theme==0.13.3",
        "sphinxcontrib-apidoc==0.3.0",
        "sphinxcontrib-httpdomain==1.8.0",
        "sphinxcontrib-katex==0.9.0",
        "sphinx-favicon==1.0.1",
        "sphinx-copybutton==0.5.2",
<<<<<<< HEAD
        "sphinx-gallery==0.13.0",
        "sphinx-autodoc-typehints==1.24.0",
=======
        "sphinx-gallery==0.14.0",
        "sphinx-autodoc-typehints==1.14.1",
>>>>>>> f317da38
        "nbsphinx==0.9.2",
        "jupytext==1.15.0",
        "jupyter==1.0.0",
    ],
    requests_requirements,
)

devel = [
    "bump2version==1.0.1",
    "build==0.10.0",
    "twine==4.0.0",
]

mypy_dependencies = [
    "mypy==1.5.0",
]

devel_full = merge_req_lists(
    tests_full,
    doc,
    devel,
    mypy_dependencies,
)

EXTRA_DEPENDENCIES = {
    "core": core,  # minimal dependencies (by default)
    "json": async_files_dependencies,  # dependencies for using JSON
    "pickle": async_files_dependencies,  # dependencies for using Pickle
    "sqlite": sqlite_dependencies,  # dependencies for using SQLite
    "redis": redis_dependencies,  # dependencies for using Redis
    "mongodb": mongodb_dependencies,  # dependencies for using MongoDB
    "mysql": mysql_dependencies,  # dependencies for using MySQL
    "postgresql": postgresql_dependencies,  # dependencies for using PostgreSQL
    "ydb": ydb_dependencies,  # dependencies for using Yandex Database
    "telegram": telegram_dependencies,  # dependencies for using Telegram
    "full": full,  # full dependencies including all options above
    "tests": test_requirements,  # dependencies for running tests
    "test_full": tests_full,  # full dependencies for running all tests (all options above)
    "devel": devel,  # dependencies for development
    "doc": doc,  # dependencies for documentation
    "devel_full": devel_full,  # full dependencies for development (all options above)
}

setup(
    name="dff",
    version="0.4.2",
    description=description,
    long_description=long_description,
    long_description_content_type="text/markdown",
    url="https://github.com/deeppavlov/dialog_flow_framework",
    author="Denis Kuznetsov",
    author_email="kuznetsov.den.p@gmail.com",
    classifiers=[
        "Development Status :: 5 - Production/Stable",
        "Intended Audience :: Developers",
        "Topic :: Software Development :: Build Tools",
        "License :: OSI Approved :: Apache Software License",
        "Operating System :: OS Independent",
        "Programming Language :: Python :: 3",
        "Programming Language :: Python :: 3.8",
        "Programming Language :: Python :: 3.9",
        "Programming Language :: Python :: 3.10",
        "Programming Language :: Python :: 3.11",
        "Programming Language :: Python :: 3 :: Only",
    ],
    keywords="chatbots",
    packages=find_packages(where="."),
    include_package_data=True,
    python_requires=">=3.8, <4",
    install_requires=core,
    test_suite="tests",
    extras_require=EXTRA_DEPENDENCIES,
)<|MERGE_RESOLUTION|>--- conflicted
+++ resolved
@@ -136,13 +136,8 @@
         "sphinxcontrib-katex==0.9.0",
         "sphinx-favicon==1.0.1",
         "sphinx-copybutton==0.5.2",
-<<<<<<< HEAD
-        "sphinx-gallery==0.13.0",
+        "sphinx-gallery==0.14.0",
         "sphinx-autodoc-typehints==1.24.0",
-=======
-        "sphinx-gallery==0.14.0",
-        "sphinx-autodoc-typehints==1.14.1",
->>>>>>> f317da38
         "nbsphinx==0.9.2",
         "jupytext==1.15.0",
         "jupyter==1.0.0",
