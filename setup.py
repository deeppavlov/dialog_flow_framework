--- conflicted
+++ resolved
@@ -28,10 +28,7 @@
 
 core = [
     "pydantic<2.0",
-<<<<<<< HEAD
     "wrapt",
-=======
->>>>>>> 4e675b45
     "nest-asyncio",
     "typing-extensions",
 ]
