--- conflicted
+++ resolved
@@ -116,13 +116,10 @@
 )
 
 doc = [
-<<<<<<< HEAD
-    "sphinx>=1.7.9",
-=======
+    #     "sphinx>=1.7.9",
     "sphinx<6",
     "pydata_sphinx_theme>=0.12.0",
     "dff_sphinx_theme>=0.1.17",
->>>>>>> 0ec0fa64
     "sphinxcontrib-apidoc==0.3.0",
     "sphinxcontrib-httpdomain>=1.8.0",
     "sphinxcontrib-katex==0.9.0",
