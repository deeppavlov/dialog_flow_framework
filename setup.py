#!/usr/bin/env python
# -*- coding: utf-8 -*-

import pathlib
from typing import List

from setuptools import setup, find_packages


LOCATION = pathlib.Path(__file__).parent.resolve()


# Get the long description from the README file
readme_file = LOCATION / "README.md"

readme_lines = [line.strip() for line in readme_file.open(encoding="utf-8").readlines()]
description = [line for line in readme_lines if line and not line.startswith("#")][0]
long_description = "\n".join(readme_lines)


def merge_req_lists(*req_lists: List[str]) -> List[str]:
    result: set[str] = set()
    for req_list in req_lists:
        for req in req_list:
            result.add(req)
    return list(result)


core = [
    "pydantic>=2.0.3,<3.0",
    "nest-asyncio",
    "typing-extensions",
]

async_files_dependencies = [
    "aiofiles",
]

redis_dependencies = [
    "redis",
]

mongodb_dependencies = [
    "motor",
]

_sql_dependencies = [
    "sqlalchemy[asyncio]",
]

sqlite_dependencies = merge_req_lists(
    _sql_dependencies,
    [
        "aiosqlite",
    ],
)

mysql_dependencies = merge_req_lists(
    _sql_dependencies,
    [
        "asyncmy",
        "cryptography",
    ],
)

postgresql_dependencies = merge_req_lists(
    _sql_dependencies,
    [
        "asyncpg",
    ],
)

ydb_dependencies = [
    "ydb",
    "six",
]

telegram_dependencies = [
    "pytelegrambotapi",
]

<<<<<<< HEAD
clickhouse_dependencies = ["aiochclient>=2.2.0", "httpx<=0.23.0", "sqlparse==0.4.4"]

requests_requirements = [
    "requests>=2.28.1",
=======
requests_requirements = [
    "requests==2.31.0",
>>>>>>> e793fc91
]

otl_dependencies = [
    "opentelemetry-api==1.17.0",
    "opentelemetry-exporter-otlp==1.17.0",
    "opentelemetry-exporter-otlp-proto-grpc==1.17.0",
    "opentelemetry-exporter-otlp-proto-http==1.17.0",
    "opentelemetry-instrumentation==0.38b0",
    "opentelemetry-proto==1.17.0",
    "opentelemetry-sdk==1.17.0",
    "opentelemetry-semantic-conventions==0.38b0",
]

stats_dependencies = merge_req_lists(
    _sql_dependencies,
    requests_requirements,
    otl_dependencies,
    [
        "wrapt==1.15.0",
        "tqdm==4.62.3",
        "omegaconf>=2.2.2",
    ],
)

full = merge_req_lists(
    core,
    async_files_dependencies,
    sqlite_dependencies,
    redis_dependencies,
    mongodb_dependencies,
    mysql_dependencies,
    postgresql_dependencies,
    ydb_dependencies,
<<<<<<< HEAD
    clickhouse_dependencies,
=======
>>>>>>> e793fc91
    stats_dependencies,
    telegram_dependencies,
)

test_requirements = merge_req_lists(
    [
        "pytest==7.4.0",
        "pytest-cov==4.1.0",
        "pytest-asyncio==0.21.0",
        "pytest_virtualenv==1.7.0",
        "flake8==6.1.0",
        "click==8.1.3",
        "black==23.7.0",
        "isort==5.12.0",
        "aiochclient>=2.2.0",
        "httpx<=0.23.0",
        "sqlparse==0.4.4",
    ],
    requests_requirements,
)

tutorial_dependencies = [
    "flask[async]==2.3.2",
    "psutil==5.9.5",
    "telethon==1.29.1",
    "fastapi==0.101.0",
    "uvicorn==0.23.1",
    "websockets==11.0.2",
    "locust==2.16.1",
    "streamlit==1.25.0",
    "streamlit-chat==0.1.1",
]

tests_full = merge_req_lists(
    full,
    test_requirements,
    tutorial_dependencies,
)

doc = merge_req_lists(
    [
        "sphinx==7.2.2",
        "pydata-sphinx-theme==0.13.3",
        "sphinxcontrib-apidoc==0.3.0",
        "sphinxcontrib-httpdomain==1.8.0",
        "sphinxcontrib-katex==0.9.0",
        "sphinx-favicon==1.0.1",
        "sphinx-copybutton==0.5.2",
        "sphinx-gallery==0.14.0",
        "sphinx-autodoc-typehints==1.24.0",
        "nbsphinx==0.9.2",
        "jupytext==1.15.0",
        "jupyter==1.0.0",
    ],
    requests_requirements,
)

devel = [
    "bump2version==1.0.1",
    "build==0.10.0",
    "twine==4.0.0",
]

mypy_dependencies = [
    "mypy==1.5.0",
]

devel_full = merge_req_lists(
    tests_full,
    doc,
    devel,
    mypy_dependencies,
)


EXTRA_DEPENDENCIES = {
    "core": core,  # minimal dependencies (by default)
    "json": async_files_dependencies,  # dependencies for using JSON
    "pickle": async_files_dependencies,  # dependencies for using Pickle
    "sqlite": sqlite_dependencies,  # dependencies for using SQLite
    "redis": redis_dependencies,  # dependencies for using Redis
    "mongodb": mongodb_dependencies,  # dependencies for using MongoDB
    "mysql": mysql_dependencies,  # dependencies for using MySQL
    "postgresql": postgresql_dependencies,  # dependencies for using PostgreSQL
    "ydb": ydb_dependencies,  # dependencies for using Yandex Database
<<<<<<< HEAD
    "clickhouse": clickhouse_dependencies,  # dependencies for using Clickhouse
=======
>>>>>>> e793fc91
    "stats": stats_dependencies,  # dependencies for statistics collection
    "telegram": telegram_dependencies,  # dependencies for using Telegram
    "full": full,  # full dependencies including all options above
    "tests": test_requirements,  # dependencies for running tests
    "test_full": tests_full,  # full dependencies for running all tests (all options above)
    "devel": devel,  # dependencies for development
    "doc": doc,  # dependencies for documentation
    "devel_full": devel_full,  # full dependencies for development (all options above)
}

setup(
    name="dff",
    version="0.4.2",
    description=description,
    long_description=long_description,
    long_description_content_type="text/markdown",
    url="https://github.com/deeppavlov/dialog_flow_framework",
    author="Denis Kuznetsov",
    author_email="kuznetsov.den.p@gmail.com",
    classifiers=[
        "Development Status :: 5 - Production/Stable",
        "Intended Audience :: Developers",
        "Topic :: Software Development :: Build Tools",
        "License :: OSI Approved :: Apache Software License",
        "Operating System :: OS Independent",
        "Programming Language :: Python :: 3",
        "Programming Language :: Python :: 3.8",
        "Programming Language :: Python :: 3.9",
        "Programming Language :: Python :: 3.10",
        "Programming Language :: Python :: 3.11",
        "Programming Language :: Python :: 3 :: Only",
    ],
    keywords="chatbots",
    packages=find_packages(where="."),
    include_package_data=True,
    python_requires=">=3.8, <4",
    install_requires=core,
    test_suite="tests",
    extras_require=EXTRA_DEPENDENCIES,
    entry_points={"console_scripts": ["dff.stats=dff.stats.__main__:main"]},
)<|MERGE_RESOLUTION|>--- conflicted
+++ resolved
@@ -79,15 +79,8 @@
     "pytelegrambotapi",
 ]
 
-<<<<<<< HEAD
-clickhouse_dependencies = ["aiochclient>=2.2.0", "httpx<=0.23.0", "sqlparse==0.4.4"]
-
-requests_requirements = [
-    "requests>=2.28.1",
-=======
 requests_requirements = [
     "requests==2.31.0",
->>>>>>> e793fc91
 ]
 
 otl_dependencies = [
@@ -121,10 +114,6 @@
     mysql_dependencies,
     postgresql_dependencies,
     ydb_dependencies,
-<<<<<<< HEAD
-    clickhouse_dependencies,
-=======
->>>>>>> e793fc91
     stats_dependencies,
     telegram_dependencies,
 )
@@ -210,10 +199,6 @@
     "mysql": mysql_dependencies,  # dependencies for using MySQL
     "postgresql": postgresql_dependencies,  # dependencies for using PostgreSQL
     "ydb": ydb_dependencies,  # dependencies for using Yandex Database
-<<<<<<< HEAD
-    "clickhouse": clickhouse_dependencies,  # dependencies for using Clickhouse
-=======
->>>>>>> e793fc91
     "stats": stats_dependencies,  # dependencies for statistics collection
     "telegram": telegram_dependencies,  # dependencies for using Telegram
     "full": full,  # full dependencies including all options above
