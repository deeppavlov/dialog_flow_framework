--- conflicted
+++ resolved
@@ -104,21 +104,6 @@
 )
 
 full = merge_req_lists(
-<<<<<<< HEAD
-    [
-        core,
-        async_files_dependencies,
-        sqlite_dependencies,
-        redis_dependencies,
-        mongodb_dependencies,
-        mysql_dependencies,
-        postgresql_dependencies,
-        ydb_dependencies,
-        telegram_dependencies,
-        parser_dependencies,
-        script_viewer_dependencies,
-    ]
-=======
     core,
     async_files_dependencies,
     sqlite_dependencies,
@@ -129,7 +114,6 @@
     ydb_dependencies,
     telegram_dependencies,
     parser_dependencies,
->>>>>>> d30f8835
 )
 
 requests_requirements = [
