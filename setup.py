--- conflicted
+++ resolved
@@ -27,16 +27,9 @@
 
 
 core = [
-<<<<<<< HEAD
-    "pydantic>=1.8.2",
-    "nest_asyncio>=1.5.5",
-    "typing_extensions>=4.0.0",
-    "requests==2.28.1",
-=======
     "pydantic>=2.0.3,<3.0",
     "nest-asyncio",
     "typing-extensions",
->>>>>>> 16aa9ae6
 ]
 
 async_files_dependencies = [
@@ -84,29 +77,25 @@
 
 sklearn_dependencies = ["scikit-learn<=1.1.1", "joblib==1.2.0"]
 
-extended_conditions_dependencies = merge_req_lists([sklearn_dependencies, ["requests==2.28.1", "pyyaml==6.0"]])
+extended_conditions_dependencies = merge_req_lists(sklearn_dependencies, ["requests==2.28.1", "pyyaml==6.0"])
 
 httpx_dependencies = [
     "httpx==0.23.0",
 ]
 
 huggingface_dependencies = merge_req_lists(
-    [
-        sklearn_dependencies,
-        [
-            "transformers>=4.16.2",
-            "torch>=1.7.0",
-        ],
-    ]
+    sklearn_dependencies,
+    [
+        "transformers>=4.16.2",
+        "torch>=1.7.0",
+    ],
 )
 
 gensim_dependencies = merge_req_lists(
-    [
-        sklearn_dependencies,
-        [
-            "gensim>=4.0.0",
-        ],
-    ]
+    sklearn_dependencies,
+    [
+        "gensim>=4.0.0",
+    ],
 )
 
 dialogflow_dependencies = [
@@ -147,24 +136,6 @@
 stats_dependencies = merge_req_lists(
     otl_dependencies,
     [
-<<<<<<< HEAD
-        core,
-        async_files_dependencies,
-        sqlite_dependencies,
-        redis_dependencies,
-        mongodb_dependencies,
-        mysql_dependencies,
-        postgresql_dependencies,
-        ydb_dependencies,
-        sklearn_dependencies,
-        extended_conditions_dependencies,
-        httpx_dependencies,
-        huggingface_dependencies,
-        gensim_dependencies,
-        dialogflow_dependencies,
-        telegram_dependencies,
-    ]
-=======
         "requests",
         "wrapt",
         "tqdm",
@@ -184,7 +155,6 @@
     stats_dependencies,
     telegram_dependencies,
     benchmark_dependencies,
->>>>>>> 16aa9ae6
 )
 
 requests_requirements = [
@@ -273,16 +243,13 @@
     "mysql": mysql_dependencies,  # dependencies for using MySQL
     "postgresql": postgresql_dependencies,  # dependencies for using PostgreSQL
     "ydb": ydb_dependencies,  # dependencies for using Yandex Database
-<<<<<<< HEAD
     "ext": extended_conditions_dependencies,  # all extended conditions dependencies
     "sklearn": sklearn_dependencies,  # dependencies for using Sklearn
     "async": httpx_dependencies,  # dependencies for using Httpx
     "huggingface": huggingface_dependencies,  # dependencies for using Huggingface
     "gensim": gensim_dependencies,  # dependencies for using Gensim
     "dialogflow": dialogflow_dependencies,  # dependencies for using Dialogflow
-=======
     "stats": stats_dependencies,  # dependencies for statistics collection
->>>>>>> 16aa9ae6
     "telegram": telegram_dependencies,  # dependencies for using Telegram
     "benchmark": benchmark_dependencies,  # dependencies for benchmarking
     "full": full,  # full dependencies including all options above
