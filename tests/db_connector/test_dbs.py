--- conflicted
+++ resolved
@@ -17,46 +17,13 @@
 
 from dff.connectors.db import DBConnector
 import tests.utils as utils
-<<<<<<< HEAD
-from tests.db_list import (
-    MONGO_ACTIVE,
-    REDIS_ACTIVE,
-    POSTGRES_ACTIVE,
-    MYSQL_ACTIVE,
-    YDB_ACTIVE,
-)
-=======
 from dff.core.pipeline import Pipeline
 from dff.utils.testing.common import check_happy_path
 from dff.utils.testing.toy_script import TOY_SCRIPT, HAPPY_PATH
->>>>>>> e2cf3e84
 
 dot_path_to_addon = utils.get_path_from_tests_to_current_dir(__file__, separator=".")
 
 
-<<<<<<< HEAD
-def run_turns_test(actor: Actor, db: DBConnector):
-    for user_id in [str(random.randint(0, 10000000)), random.randint(0, 10000000), uuid.uuid4()]:
-        for turn_id, (request, true_response) in enumerate(db_connector_utils.testing_dialog):
-            try:
-                ctx = db.get(user_id, Context(id=user_id))
-                ctx.add_request(request)
-                ctx = actor(ctx)
-                out_response = ctx.last_response
-                db[user_id] = ctx
-            except Exception as exc:
-                msg = f"user_id={user_id}"
-                msg += f" turn_id={turn_id}"
-                msg += f" request={request} "
-                raise Exception(msg) from exc
-            if true_response != out_response:
-                msg = f"user_id={user_id}"
-                msg += f" turn_id={turn_id}"
-                msg += f" request={request} "
-                msg += "\ntrue_response != out_response: "
-                msg += f"\n{true_response} != {out_response}"
-                raise Exception(msg)
-=======
 def ping_localhost(port: int, timeout=60):
     try:
         socket.setdefaulttimeout(timeout)
@@ -78,7 +45,6 @@
 MYSQL_ACTIVE = ping_localhost(3307)
 
 YDB_ACTIVE = ping_localhost(2136)
->>>>>>> e2cf3e84
 
 
 def generic_test(db, testing_context, context_id):
