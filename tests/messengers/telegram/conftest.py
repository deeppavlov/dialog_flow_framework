--- conflicted
+++ resolved
@@ -18,18 +18,7 @@
 
 
 @pytest.fixture(scope="session")
-<<<<<<< HEAD
-def pipeline_example():
-=======
-def no_pipeline_tutorial():
-    if not telegram_available:
-        pytest.skip("`telegram` not available.")
-    yield importlib.import_module(f"tutorials.{dot_path_to_addon}.{'9_no_pipeline'}")
-
-
-@pytest.fixture(scope="session")
 def pipeline_tutorial():
->>>>>>> 7ff7084d
     if not telegram_available:
         pytest.skip("`telegram` not available.")
     yield importlib.import_module(f"tutorials.{dot_path_to_addon}.{'7_polling_setup'}")
