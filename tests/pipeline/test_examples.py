--- conflicted
+++ resolved
@@ -6,8 +6,6 @@
 
 dot_path_to_addon = utils.get_dot_path_from_tests_to_current_dir(__file__)
 pipeline_utils = importlib.import_module(f"examples.{dot_path_to_addon}._pipeline_utils")
-
-sys.path.append(str((pathlib.Path(__file__).parent / 'examples').absolute()))
 
 @pytest.mark.parametrize(
     "example_module_name", [
@@ -25,16 +23,9 @@
         "8_extra_handlers_and_extensions",
     ]
 )
-<<<<<<< HEAD
-def test_examples(module_name: str):
-    module = importlib.import_module(f"{module_name}", package="examples")
-    if module_name.startswith("6"):
-        auto_run_pipeline(module.pipeline, wrapper=module.construct_webpage_by_response)
-=======
 def test_examples(example_module_name: str):
     example_module = importlib.import_module(f"examples.{dot_path_to_addon}.{example_module_name}")
     if example_module_name.startswith("6"):
         pipeline_utils.auto_run_pipeline(example_module.pipeline, wrapper=example_module.construct_webpage_by_response)
->>>>>>> a876b6c4
     else:
         pipeline_utils.auto_run_pipeline(example_module.pipeline)