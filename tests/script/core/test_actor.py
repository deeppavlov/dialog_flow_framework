--- conflicted
+++ resolved
@@ -35,13 +35,6 @@
         raise Exception(f"sample={sample} can not be passed")
 
 
-<<<<<<< HEAD
-def fake_label(ctx: Context, actor, *args, **kwargs):
-    return ("flow", "node1", 1)
-
-
-def test_actor():
-=======
 def std_func(ctx, pipeline):
     pass
 
@@ -58,7 +51,6 @@
 
 @pytest.mark.asyncio
 async def test_actor():
->>>>>>> bd3d6ad2
     try:
         # fail of start label
         Pipeline.from_script({"flow": {"node1": {}}}, start_label=("flow1", "node1"))
@@ -205,12 +197,7 @@
         },
     }
     # script = {"flow": {"node1": {TRANSITIONS: {"node1": true()}}}}
-<<<<<<< HEAD
-    ctx = Context()
-    pipeline = Pipeline.from_script(script=script, start_label=("flow1", "node1"))
-=======
     pipeline = Pipeline.from_script(script=script, start_label=("flow1", "node1"), validation_stage=False)
->>>>>>> bd3d6ad2
     for i in range(4):
         await pipeline._run_pipeline(Message(text="req1"), 0)
     if limit_errors:
