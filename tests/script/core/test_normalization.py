# %%
from typing import Tuple

from dff.pipeline import Pipeline
from dff.script import (
    GLOBAL,
    TRANSITIONS,
    RESPONSE,
    MISC,
    PRE_RESPONSE_PROCESSING,
    PRE_TRANSITIONS_PROCESSING,
    Context,
    Script,
    Node,
    NodeLabel3Type,
    Message,
)
from dff.script.labels import repeat
from dff.script.conditions import true

<<<<<<< HEAD
from dff.script.core.normalization import (
    normalize_condition,
    normalize_label,
    normalize_response,
)
=======
from dff.script.core.normalization import normalize_condition, normalize_label, normalize_response
>>>>>>> 677ee7ae


def std_func(ctx, pipeline):
    pass


def create_env() -> Tuple[Context, Pipeline]:
    ctx = Context()
    script = {"flow": {"node1": {TRANSITIONS: {repeat(): true()}, RESPONSE: Message(text="response")}}}
    pipeline = Pipeline.from_script(script=script, start_label=("flow", "node1"), fallback_label=("flow", "node1"))
    ctx.add_request(Message(text="text"))
    return ctx, pipeline


def test_normalize_label():
    ctx, actor = create_env()

    def true_label_func(ctx: Context, pipeline: Pipeline) -> NodeLabel3Type:
        return ("flow", "node1", 1)

    def false_label_func(ctx: Context, pipeline: Pipeline) -> NodeLabel3Type:
        return ("flow", "node2", 1)

    n_f = normalize_label(true_label_func)
    assert callable(n_f)
    assert n_f(ctx, actor) == ("flow", "node1", 1)
    n_f = normalize_label(false_label_func)
    assert n_f(ctx, actor) is None

    assert normalize_label("node", "flow") == ("flow", "node", float("-inf"))
    assert normalize_label(("flow", "node"), "flow") == ("flow", "node", float("-inf"))
    assert normalize_label(("flow", "node", 1.0), "flow") == ("flow", "node", 1.0)
    assert normalize_label(("node", 1.0), "flow") == ("flow", "node", 1.0)


def test_normalize_condition():
    ctx, actor = create_env()

    def true_condition_func(ctx: Context, pipeline: Pipeline) -> bool:
        return True

    def false_condition_func(ctx: Context, pipeline: Pipeline) -> bool:
        raise Exception("False condition")

    n_f = normalize_condition(true_condition_func)
    assert callable(n_f)
    flag = n_f(ctx, actor)
    assert isinstance(flag, bool) and flag
    n_f = normalize_condition(false_condition_func)
    flag = n_f(ctx, actor)
    assert isinstance(flag, bool) and not flag

    assert callable(normalize_condition(std_func))


def test_normalize_transitions():
    trans = Node.normalize_transitions({("flow", "node", 1.0): std_func})
    assert list(trans)[0] == ("flow", "node", 1.0)
    assert callable(list(trans.values())[0])


def test_normalize_response():
    assert callable(normalize_response(std_func))
    assert callable(normalize_response(Message(text="text")))


def test_normalize_keywords():
    node_template = {
        TRANSITIONS: {"node": std_func},
        RESPONSE: Message(text="text"),
        PRE_RESPONSE_PROCESSING: {1: std_func},
        PRE_TRANSITIONS_PROCESSING: {1: std_func},
        MISC: {"key": "val"},
    }
    node_template_gold = {
        TRANSITIONS.name.lower(): {"node": std_func},
        RESPONSE.name.lower(): Message(text="text"),
        PRE_RESPONSE_PROCESSING.name.lower(): {1: std_func},
        PRE_TRANSITIONS_PROCESSING.name.lower(): {1: std_func},
        MISC.name.lower(): {"key": "val"},
    }
    script = {"flow": {"node": node_template.copy()}}
    assert isinstance(script, dict)
    assert script["flow"]["node"] == node_template_gold


def test_normalize_script():
    # TODO: Add full check for functions
    node_template = {
        TRANSITIONS: {"node": std_func},
        RESPONSE: Message(text="text"),
        PRE_RESPONSE_PROCESSING: {1: std_func},
        PRE_TRANSITIONS_PROCESSING: {1: std_func},
        MISC: {"key": "val"},
    }
    node_template_gold = {
        TRANSITIONS.name.lower(): {"node": std_func},
        RESPONSE.name.lower(): Message(text="text"),
        PRE_RESPONSE_PROCESSING.name.lower(): {1: std_func},
        PRE_TRANSITIONS_PROCESSING.name.lower(): {1: std_func},
        MISC.name.lower(): {"key": "val"},
    }
    script = {GLOBAL: node_template.copy(), "flow": {"node": node_template.copy()}}
    script = Script.normalize_script(script)
    assert isinstance(script, dict)
    assert script[GLOBAL][GLOBAL] == node_template_gold
    assert script["flow"]["node"] == node_template_gold<|MERGE_RESOLUTION|>--- conflicted
+++ resolved
@@ -18,15 +18,7 @@
 from dff.script.labels import repeat
 from dff.script.conditions import true
 
-<<<<<<< HEAD
-from dff.script.core.normalization import (
-    normalize_condition,
-    normalize_label,
-    normalize_response,
-)
-=======
 from dff.script.core.normalization import normalize_condition, normalize_label, normalize_response
->>>>>>> 677ee7ae
 
 
 def std_func(ctx, pipeline):
