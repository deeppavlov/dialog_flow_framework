--- conflicted
+++ resolved
@@ -14,6 +14,10 @@
 > ... for this example, we'll use a very simple HTML document with some JavaScript,
 > all inside a long string.
 > This, of course, is not optimal and you wouldn't use it for production.
+
+Here, %mddoclink(api,messengers.common.interface,CallbackMessengerInterface) is used to process requests.
+
+%mddoclink(api,script.core.message,Message) is used to represent text messages.
 """
 
 # %pip install dff uvicorn fastapi
@@ -32,14 +36,8 @@
 # %%
 messenger_interface = CallbackMessengerInterface()
 pipeline = Pipeline.from_script(
-<<<<<<< HEAD
     *TOY_SCRIPT_ARGS,
     messenger_interface=messenger_interface
-=======
-    TOY_SCRIPT,
-    ("greeting_flow", "start_node"),
-    ("greeting_flow", "fallback_node"),
->>>>>>> a2a1c581
 )
 
 
