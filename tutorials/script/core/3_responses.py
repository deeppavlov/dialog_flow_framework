# %% [markdown]
"""
# Core: 3. Responses

This tutorial shows different options for setting responses.

Here, [responses](%doclink(api,script.responses.std_responses))
that allow giving custom answers to users are shown.

Let's do all the necessary imports from DFF.
"""

# %pip install dff

# %%
import re
import random

from dff.script import TRANSITIONS, RESPONSE, Context, Message
import dff.script.responses as rsp
import dff.script.conditions as cnd

from dff.pipeline import Pipeline
from dff.utils.testing.common import (
    check_happy_path,
    is_interactive_mode,
    run_interactive_mode,
)


# %% [markdown]
"""
The response can be set by Callable or *Message:

* Callable objects. If the object is callable it must have a special signature:

        func(ctx: Context, pipeline: Pipeline, *args, **kwargs) -> Any

* *Message objects. If the object is *Message
    it will be returned by the agent as a response.


The functions to be used in the `toy_script` are declared here.
"""


# %%
def cannot_talk_about_topic_response(
    ctx: Context, _: Pipeline, *args, **kwargs
) -> Message:
    request = ctx.last_request
    if request is None or request.text is None:
        topic = None
    else:
        topic_pattern = re.compile(r"(.*talk about )(.*)\.")
        topic = topic_pattern.findall(request.text)
        topic = topic and topic[0] and topic[0][-1]
    if topic:
        return Message(text=f"Sorry, I can not talk about {topic} now.")
    else:
        return Message(text="Sorry, I can not talk about that now.")


def upper_case_response(response: Message):
    # wrapper for internal response function
    def func(_: Context, __: Pipeline, *args, **kwargs) -> Message:
        if response.text is not None:
            response.text = response.text.upper()
        return response

    return func


def fallback_trace_response(
    ctx: Context, _: Pipeline, *args, **kwargs
) -> Message:
    return Message(
        misc={
            "previous_node": list(ctx.labels.values())[-2],
            "last_request": ctx.last_request,
        }
    )


# %%
toy_script = {
    "greeting_flow": {
        "start_node": {  # This is an initial node,
            # it doesn't need a `RESPONSE`.
            RESPONSE: Message(),
            TRANSITIONS: {"node1": cnd.exact_match(Message(text="Hi"))},
            # If "Hi" == request of user then we make the transition
        },
        "node1": {
            RESPONSE: rsp.choice(
                [
                    Message(text="Hi, what is up?"),
                    Message(text="Hello, how are you?"),
                ]
            ),
            # Random choice from candidate list.
            TRANSITIONS: {
                "node2": cnd.exact_match(Message(text="I'm fine, how are you?"))
            },
        },
        "node2": {
            RESPONSE: Message(text="Good. What do you want to talk about?"),
            TRANSITIONS: {
                "node3": cnd.exact_match(
                    Message(text="Let's talk about music.")
                )
            },
        },
        "node3": {
            RESPONSE: cannot_talk_about_topic_response,
            TRANSITIONS: {
                "node4": cnd.exact_match(Message(text="Ok, goodbye."))
            },
        },
        "node4": {
            RESPONSE: upper_case_response(Message(text="bye")),
            TRANSITIONS: {"node1": cnd.exact_match(Message(text="Hi"))},
        },
        "fallback_node": {  # We get to this node
            # if an error occurred while the agent was running.
            RESPONSE: fallback_trace_response,
            TRANSITIONS: {"node1": cnd.exact_match(Message(text="Hi"))},
        },
    }
}

# testing
happy_path = (
    (
        Message(text="Hi"),
        Message(text="Hello, how are you?"),
    ),  # start_node -> node1
    (
        Message(text="I'm fine, how are you?"),
        Message(text="Good. What do you want to talk about?"),
    ),  # node1 -> node2
    (
        Message(text="Let's talk about music."),
        Message(text="Sorry, I can not talk about music now."),
    ),  # node2 -> node3
    (Message(text="Ok, goodbye."), Message(text="BYE")),  # node3 -> node4
    (Message(text="Hi"), Message(text="Hello, how are you?")),  # node4 -> node1
    (
        Message(text="stop"),
        Message(
            misc={
                "previous_node": ("greeting_flow", "node1"),
                "last_request": Message(text="stop"),
            }
        ),
    ),
    # node1 -> fallback_node
    (
        Message(text="one"),
        Message(
            misc={
                "previous_node": ("greeting_flow", "fallback_node"),
                "last_request": Message(text="one"),
            }
        ),
    ),  # f_n->f_n
    (
        Message(text="help"),
        Message(
            misc={
                "previous_node": ("greeting_flow", "fallback_node"),
                "last_request": Message(text="help"),
            }
        ),
    ),  # f_n->f_n
    (
        Message(text="nope"),
        Message(
            misc={
                "previous_node": ("greeting_flow", "fallback_node"),
                "last_request": Message(text="nope"),
            }
        ),
    ),  # f_n->f_n
<<<<<<< HEAD
    (Message(text="Hi"), Message(text="Hi, what is up?")),  # fallback_node -> node1
=======
    (
        Message(text="Hi"),
        Message(text="Hello, how are you?"),
    ),  # fallback_node -> node1
>>>>>>> 16aa9ae6
    (
        Message(text="I'm fine, how are you?"),
        Message(text="Good. What do you want to talk about?"),
    ),  # node1 -> node2
    (
        Message(text="Let's talk about music."),
        Message(text="Sorry, I can not talk about music now."),
    ),  # node2 -> node3
    (Message(text="Ok, goodbye."), Message(text="BYE")),  # node3 -> node4
)

# %%
random.seed(31415)  # predestination of choice


pipeline = Pipeline.from_script(
    toy_script,
    start_label=("greeting_flow", "start_node"),
    fallback_label=("greeting_flow", "fallback_node"),
)

if __name__ == "__main__":
    check_happy_path(pipeline, happy_path)
    if is_interactive_mode():
        run_interactive_mode(pipeline)<|MERGE_RESOLUTION|>--- conflicted
+++ resolved
@@ -182,14 +182,7 @@
             }
         ),
     ),  # f_n->f_n
-<<<<<<< HEAD
     (Message(text="Hi"), Message(text="Hi, what is up?")),  # fallback_node -> node1
-=======
-    (
-        Message(text="Hi"),
-        Message(text="Hello, how are you?"),
-    ),  # fallback_node -> node1
->>>>>>> 16aa9ae6
     (
         Message(text="I'm fine, how are you?"),
         Message(text="Good. What do you want to talk about?"),
