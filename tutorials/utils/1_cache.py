# %% [markdown]
"""
# 1. Cache

"""

<<<<<<< HEAD
# TODO: no entry in documentation!

=======
# %pip install dff
>>>>>>> feb4fc14

# %%
from dff.script.conditions import true
from dff.script import Context, TRANSITIONS, RESPONSE, Message
from dff.script.labels import repeat
from dff.pipeline import Pipeline
from dff.utils.turn_caching import cache
from dff.utils.testing.common import (
    check_happy_path,
    is_interactive_mode,
    run_interactive_mode,
)


external_data = {"counter": 0}


# %%
@cache
def cached_response(_):
    """
    This function execution result will be saved
    for any set of given argument(s).
    If the function will be called again
    with the same arguments it will prevent it from execution.
    The cached values will be used instead.
    The cache is stored in a library-wide singleton,
    that is cleared in the end of execution of actor and/or pipeline.
    """
    external_data["counter"] += 1
    return external_data["counter"]


def response(ctx: Context, _, *__, **___) -> Message:
    if ctx.validation:
        return Message()
    return Message(
        text=f"{cached_response(1)}-{cached_response(2)}-"
        f"{cached_response(1)}-{cached_response(2)}"
    )


# %%
toy_script = {"flow": {"node1": {TRANSITIONS: {repeat(): true()}, RESPONSE: response}}}

happy_path = (
    (Message(), Message(text="1-2-1-2")),
    (Message(), Message(text="3-4-3-4")),
    (Message(), Message(text="5-6-5-6")),
)

pipeline = Pipeline.from_script(toy_script, start_label=("flow", "node1"))


# %%
if __name__ == "__main__":
    check_happy_path(pipeline, happy_path)
    if is_interactive_mode():
        run_interactive_mode(pipeline)<|MERGE_RESOLUTION|>--- conflicted
+++ resolved
@@ -4,12 +4,9 @@
 
 """
 
-<<<<<<< HEAD
 # TODO: no entry in documentation!
 
-=======
 # %pip install dff
->>>>>>> feb4fc14
 
 # %%
 from dff.script.conditions import true
